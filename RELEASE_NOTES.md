# Release notes

KeyboardKit tries to honor semantic versioning:

* Only deprecate code in `minor` versions.
* Only remove deprecated code in `major` versions.
* Avoid introducing breaking changes in `minor` versions. 

Breaking changes can still occur in minor versions and patches, though, if the alternative is to not be able to release new critical features or fixes.



<<<<<<< HEAD
## 6.0

This version makes the library build on more platforms and removes old, deprecated code.

### 📺 Platform support

* KeyboardKit now supports iOS, iPadOS, macOS, tvOS and watchOS.

### ✨ New Features

* `ActionCalloutContext` has a new, static `shared` property.
* `ActionCalloutContext` has a new `verticalOffset` that can be used to move the callout up and down.
* `AudioFeedbackConfiguration` is now mutable.
* `HapticFeedbackConfiguration` is now mutable.
* `InputCalloutContext` has a new, static `shared` property.
* `KeyboardInputViewController` has a new `didMoveToParent` property, which is used to avoid calling `needsInputModeSwitchKey` when it generates a warning.

### 💡 Behavior changes

* Autocomplete now only applies autocorrections for pure `space` actions and not character actions with a single space.
* `ActionCallout` uses the new `ActionCalloutContext` `verticalOffset` to offset the callout bubble.
* `ActionCalloutContext` applies a vertical offset to iPad devices, and adjust the demo toolbar to be 50 on iPad as well.
* `StandardKeyboardFeedbackHandler` now triggers the haptic feedback for long press on space, not the `SpaceCursorDragGestureHandler`.
* `SystemKeyboard` initializers now use `nil` as default value for the controller and width, to avoid Swift errors in binary framework builds.  

### 🐛 Bug fixes

* `UITextDocumentProxy` `isCursorAtNewSentenceWithSpace` has been adjusted to handle non-empty space content.

### 💥 Breaking changes

* All previously deprecated code has been removed.

* `ActionCalloutContext` `verticalOffset` has been moved to `ActionCalloutStyle`.
* `Bundle` `isExtension` has been made internal.
* `Color.standardButtonBackgroundColor(for:)` has been renamed to `standardButtonBackground(for:)`.
* `Color.standardButtonForegroundColor(for:)` has been renamed to `standardButtonForeground(for:)`.
* `Color.standardButtonShadowColor(for:)` has been renamed to `standardButtonShadow(for:)`.
* `Color.standardDarkButtonBackgroundColor(for:)` has been renamed to `standardDarkButtonBackground(for:)`.
* `Color.standardDarkButtonForegroundColor(for:)` has been renamed to `standardDarkButtonForeground(for:)`.
* `KeyboardAction` `isKeyboardType` has been removed.
* `KeyboardAction` `isSpace` has been removed.
* `KeyboardAction` `standardTextDocumentProxyInputAction` has been merged with `standardTextDocumentProxyAction`.
* `KeyboardAppearance` `systemKeyboardButtonStyle(for:)` has been renamed to `buttonStyle(for:)`.
* `KeyboardFeedbackHandler` no longer has any action provider-based logic and no typealiases.
* `KeyboardInputViewController` `needsInputModeSwitchKeyOverride` has been removed.
* `StandardKeyboardActionHandler` `GestureAction` has been removed.
* `StandardKeyboardFeedbackHandler` `triggerFeedbackForLongPressOnSpaceDragGesture` has been removed.
* `StandardKeyboardFeedbackHandler` `shouldTriggerFeedback` has been moved to `StandardKeyboardActionHandler`.
* `SystemKeyboardButtonStyle` has been renamed to `KeyboardButtonStyle`.
* `SystemKeyboardButtonBorderStyle` has been renamed to `KeyboardButtonBorderStyle`.
* `SystemKeyboardButtonShadowStyle` has been renamed to `KeyboardButtonShadowStyle`.
=======
## 5.9.4

This version adjust orientation change handling further.

### 💡 Behavior changes

* `KeyboardInputViewController` now wraps the context sync in a `DispatchQueue.main.async` block. This seems to improve the behavior quite a bit.
>>>>>>> 3569ed76



## 5.9.3

This version adjust orientation change handling further.

### 💡 Behavior changes

* `KeyboardInputViewController` re-adds sync for layout change, but only once after `viewDidLayoutSubviews` if orientation changes.



## 5.9.2

This version polishes the action callout on iPad further and fixes a layout bug. 

### ✨ New Features

* `ActionCalloutContext` has a new `verticalOffset` property.

### 💡 Behavior changes

* `ActionCallout` is now pushed down a bit on iPad devices.
* `KeyboardInputViewController` no longer syncs context on `viewWillLayoutSubviews`.

### 🐛 Bug fixes

* `KeyboardInputViewController` could get stuck in a loop due to syncing context in `viewWillLayoutSubviews`.



## 5.9.1

This version polishes the action callout on iPad and makes the core library build on macOS. 

### 📺 Platform support

* This version makes the core library build on macOS. KeyboardKit Pro will add macOS support in 6.0.

### ✨ New Features

* `ActionCalloutStyle` has a new `maxButtonSize` property.

### 💡 Behavior changes

* `ActionCallout` now renders differently on iPad devices.
* `ActionCalloutContext` now requires a little less swiping to change action.



## 5.9

This version adds new locales and makes the library build on more platforms.

### 📺 Platform support

* This version makes the library build on tvOS and watchOS.

### 🌐 New locales

* 🇧🇬 Bulgarian
* 🇦🇩 Catalan
* 🇫🇴 Faroese
* 🇵🇭 Filipino
* 🇬🇪 Georgian
* 🇲🇰 Macedonian
* 🇲🇹 Maltese
* 🇲🇳 Mongolian
* 🇷🇸 Serbian
* 🇷🇸 Serbian (Latin)
* 🇸🇰 Slovak

### ✨ New features

* `DeviceSpecificInputSetProvider` has new row functions.
* `DeviceType` is a new enum that can be used to determine device type without having to use the real platform-specific device type.
* `DisabledHapticFeedbackPlayer` is a new feedback player that is used on tvOS and watchOS.
* `InputSetProvider` has new row functions.
* `StandardHapticFeedbackPlayer` is now open to subclassing.
* `StandardKeyboardLayoutProvider` has a new `fallbackProvider` that is used when device is not iPhone or iPad.
* `StandardSystemAudioPlayer` is now open to subclassing.
* `StaticKeyboardBehavior` is a new behavior type that is used on watchOS.

### 💡 Behavior changes

* `DeviceSpecificInputSetProvider` no longer requires a `UIDevice`.
* `EnglishInputSetProvider` no longer requires UIKit.
* The iPhone and iPad keyboard layout provides have been adjusted to provide better layouts. 

### 🐛 Bug fixes

* Some iPad incorrect layouts have been adjusted.

### 🗑 Deprecations

* `SystemAudioPlayer` `playSystemAudio` has been renamed to `play`. 
* All input set providers have the `UIDevice`-based initializer replaced by a device-agnostic one.



## 5.8.2

This version fixes an iPad layout bug that was introduced by 5.8.1.



## 5.8.1

This version adds tap behavior to the margin next to character inputs.

### ✨ New features

* `KeyboardAction` has a new `characterMargin` action.

### 💡 Behavior changes

* `iPadKeyboardLayoutProvider` and `iPhoneKeyboardLayoutProvider` now only adjust input sets with three rows.
* `iPhoneKeyboardLayoutProvider` will now add `characterMargin` to the empty surrounding space around a character key.

### 🗑 Deprecations

Despite the aim described in the release notes header, this patch contains some deprecations, that will only affect devs who create their own system keyboard layouts. 

* `SystemKeyboardLayoutProvider` has new margin action functions.
* `SystemKeyboardLayoutProvider` has been redesigned to let all functions that take multiple parameters with an initial context, place the context parameter last. This gives a cleaner and more harmonized public api.   
* `SystemKeyboardLayoutProvider` `inputs(for:)` has been renamed to `inputRows(for:)`.



## 5.8

This version adds new locales and renames a bunch of types, properties and parameters to make things nicer in preparation for 6.0.

This version also harmonizes `KeyboardLocale` naming to put the language first and the optional country second. This means that the new Belgian locales are called `french_belgium` and `dutch_belgium` and `brazilian` has been renamed to `portuguese_brazil`.  

### 🌐 New locales

* 🇭🇷 Croatian
* 🇧🇪 Dutch (Belgium)
* 🇧🇪 French (Belgium)
* 🇨🇭 French (Switzerland)
* 🇦🇹 German (Austria)
* 🇨🇭 German (Switzerland)
* 🇬🇷 Greek
* 🇭🇺 Hungarian
* 🇸🇮 Slovenian

### ✨ New features

* `SystemKeyboard` has a new, static `standardButtonContent` function.
* `SystemKeyboard` has a new, static `standardButtonView` function.

### 💡 Behavior changes

* `SystemKeyboard` now explicitly applies a `leftToRight` layout direction.

### 🗑 Deprecations

* `AlphabeticKeyboardInputSet` has been renamed to `AlphabeticInputSet`
* `BaseSecondaryCalloutActionProvider` has been renamed to `BaseCalloutActionProvider`.
* `CalloutActionProvider` `secondaryCalloutActions` has been renamed to `calloutActions`.
* `DisabledSecondaryCalloutActionProvider` has been renamed to `DisabledCalloutActionProvider`.
* `EnglishKeyboardInputSetProvider` has been renamed to `EnglishInputSetProvider`.
* `EnglishSecondaryCalloutActionProvider` has been renamed to `EnglishCalloutActionProvider`.
* `KeyboardInput` has been renamed to `InputSetItem`.
* `KeyboardInputRow` has been renamed to `InputSetRow`.
* `KeyboardInputRows` has been renamed to `InputSetRows`.
* `KeyboardInputSet` has been renamed to `InputSet`.
* `KeyboardInputSetProvider` has been renamed to `InputSetProvider`.
* `KeyboardInputViewController` `keyboardInputCalloutContext` has been renamed to `inputCalloutContext`.
* `KeyboardInputViewController` `keyboardSecondaryInputCalloutContext` has been renamed to `actionCalloutContext`.
* `KeyboardInputViewController` `keyboardSecondaryCalloutActionProvider` has been renamed to `calloutActionContext`.
* `KeyboardLocale` `.brazilian` has been renamed to `.portuguese_brazil`.
* `LocalizedSecondaryCalloutActionProvider` has been renamed to `LocalizedCalloutActionProvider`.
* `NumericKeyboardInputSet` has been renamed to `NumericInputSet`
* `PreviewKeyboardInputSetProvider` has been renamed to `PreviewInputSetProvider`.
* `PreviewSecondaryCalloutActionProvider` has been renamed to `PreviewCalloutActionProvider`.
* `RowItem` has been renamed to `KeyboardRowItem`.
* `SecondaryCalloutActionProvider` has been renamed to `CalloutActionProvider`. 
* `SecondaryInputCalloutContext` has been renamed to `ActionCalloutContext`.
* `SecondaryInputCalloutStyle` has been renamed to `ActionCalloutStyle`
* `StandardKeyboardInputSetProvider` has been renamed to `StandardInputSetProvider`.
* `StandardSecondaryCalloutActionProvider` has been renamed to `StandardCalloutActionProvider`.
* `String` `isVowel` is deprecated and will be removed in 6.0.
* `SymbolicKeyboardInputSet` has been renamed to `SymbolicInputSet`
* `SystemKeyboard` has renamed `buttonViewBuilder` to `buttonView` and `buttonContentBuilder` to `buttonContent`.
* `View+secondaryInputCallout` has been renamed to `actionCallout`

### 💥 Breaking changes

Even though most renamed functions have deprecated variants, open functions that can be overridden will have to be renamed if you have overridden them. 



## 5.7

This version adds new locales and improves emoji support.

There are some breaking changes, but they shouldn't affect you if you haven't been customizing emoji keyboards. 

### 🌐 New locales

* 🇧🇾 Belarusian
* 🇨🇿 Czech
* 🇷🇴 Romanian

### ✨ New features

* `Character` has new emoji properties: `isEmoji`, `isCombinedEmoji`, `isSimpleEmoji`.
* `EmojiKeyboardStyle` has renamed and reorganized its parameters.
* `EmojiKeyboardStyle` has a new `verticalKeyboardPadding` property.
* `EmojiKeyboardStyle.standardLargePadLandscape` is now mutable.
* `EmojiKeyboardStyle.standardLargePadPortrait` is now mutable.
* `EmojiKeyboardStyle.standardPadLandscape` is now mutable.
* `EmojiKeyboardStyle.standardPadPortrait` is now mutable.
* `EmojiKeyboardStyle.standardPhoneLandscape` is now mutable.
* `EmojiKeyboardStyle.standardPhonePortrait` is now mutable.
* `String` has new emoji properties: `containsEmoji`, `containsOnlyEmojis`, `emojis`, `emojiScalars`, `emojiString`, `isSingleEmoji`.

### 💡 Behavior changes

* `EmojiCategoryStyle` is adjusted to be more correct on iPad devices.
* `EmojiCategoryKeyboard.CategoryTitleViewProvider` now takes a style.
* `EmojiCategoryKeyboardTitle` now takes a style, but will default to `.standardPhonePortrait`.
* `KeyboardAction.shift` now uses a lighter color scheme for uppercase. 
* `String.wordDelimiters` has been extended with various brackets.
* `SystemKeyboard` now only uppercases for sentence autocapitalization after tapping a space after the sentence delimiter.
* Several iPad layouts has adjusted the lower-right keys for numeric keyboards, to have `,` and `.` on the alphabetic keyboard and `!` and `?` on the numeric and symbolic. This is because these symbols currently don't adjust for uppercase and there is no swipe down support.  

### 🐛 Bug fixes

* `EmojiCategory` now adds accidentally excluded 😵‍💫 emoji.

### 🗑 Deprecations

* A bunch of `SystemKeyboardLayoutProvider` `hasXXXAlphabeticInput` properties have been deprecated.

### 💥 Breaking changes

* `EmojiKeyboardButton` has renamed `configuration` to `style`.
* `EmojiKeyboardStyle` has renamed and reorganized its parameters. There is no deprecations, since the initializer has standard values for each parameter, which cause conflicts.  



## 5.6

This version adds support for new locales and makes it easier to create and use the `SystemKeyboard`.

### 🌐 New locales

* 🇮🇪 Irish
* 🇵🇹 Portuguese
* 🇧🇷 Portuguese (Brazil)
* 🇹🇷 Turkish

### ✨ New features

* `SystemKeyboard` now automatically renders an `EmojiCategoryKeyboard` on iOS 14 and later.
* `SystemKeyboard` has new convenience initializers that just requires a `controller` instead of all granular configurations. The controller is auto-resolved to `.shared` if none is provided.



## 5.5

Thanks to [@ardavank](https://github.com/ardavank) and [@rawandahmad698](https://github.com/rawandahmad698), this release adds support for Persian (Farsi), Arabic, Kurdish Sorani and RTL keyboards.

### 🌐 New locales

* 🇦🇪 Arabic
* 🇹🇯 Kurdish Sorani
* 🇮🇷 Persian

### ✨ New features

* `DeviceSpecificInputSetProvider` has new row functions for lower/uppercase characters.
* `Image` has a new `.keyboardBackspaceRtl` property and `.keyboardBackspace` function.
* `Image` has a new `.keyboardNewlineRtl` property and `.keyboardBackspace` function.
* `Image` has a new `.keyboardZeroWidthSpace` property with a temp arrow icon.
* `KeyboardInputRow` has a new initializer for lower/uppercase characters.
* `KeyboardInputRows` has a new initializer for lower/uppercase characters.
* `String` has new, static `carriageReturn`, `newline`, `space`, `tab` and `zeroWidthSpace` properties.

### 💡 Behavior changes
  
* `KeyboardAction+Button` now resolves RTL variants of backspace and newline.
* `KeyboardAction+Button` now resolves the new `zeroWidthSpace` character to the new `zeroWidthSpace` icon.
* `KeyboardLocale` resolves `isLeftToRight` and `isRightToLeft` through its derived x§locale.

### 🗑 Deprecations

* `DeviceSpecificInputSetProvider` has a bunch of functions that just resolve to `KeyboardInputRow`. These are now marked as deprecated to make the type cleaner.



## 5.4.1

This release fixes issues with `EmojiKeyboard` and `EmojiCategoryKeyboard`.

The internal `EmojiKeyboardItem` that created unique IDs caused the emojis to constantly re-render. It has been removed. 

Note that this change now requires emojis to be unique within a certain keyboard.


### ✨ New features

More styles now have var properties instead of lets, which means that it's easy to create and change a mutable copy of a style.

* `AutocompleteToolbarStyle` are now vars instead of lets.
* `AutocompleteToolbarItemStyle` are now vars instead of lets.
* `AutocompleteToolbarItemBackgroundStyle` are now vars instead of lets.
* `AutocompleteToolbarSeparatorStyle` are now vars instead of lets.
* `EmojiKeyboardStyle` are now vars instead of lets.
* `EmojiKeyboardStyle` now has new `abcText` and `backspaceIcon` which will be used in the next minor version to make category views no longer require appearance.

### 💡 Behavior changes
 
* `EmojiCategoryKeyboard` now resets scroll offset when changing category.
* `EmojiCategoryKeyboard` now persists category changes right away instead of when disappearing.
* `EmojiKeyboard` no longer generates unique IDs for each emoji, which improves performance.
* `EmojiKeyboardStyle` now uses the primary color instead of black to make highlighting show in dark mode.



## 5.4

Thanks to [@digitalheir](https://github.com/digitalheir), this release removes the need for using `AnyView` in many places.

Thanks to [@danielpunkass](https://github.com/danielpunkass), this release makes it possible to use the library within an app target.

This version also adds missing emojis.

### ✨ New emojis

* 🥸😶‍🌫️😮‍💨🤌🤏🦾🦶🦵🦿🦷👣🫀🫁🫂👩‍🦱🧑‍🦱👨‍🦱👩‍🦰🧑‍🦰👨‍🦰👱🧑‍🦳👨‍🦳👩‍🦲🧑‍🦲👨‍🦲🧔‍♀️
  🧔‍♂️👳👮👷💂🕵️🧑‍⚕️🧑‍🌾🧑‍🍳🧑‍🎓🧑‍🎤🧑‍🏫🧑‍🏭🧑‍💻🧑‍💼🧑‍🔧🧑‍🔬🧑‍🎨🧑‍🚒👨‍🚒👩‍✈️🧑‍✈️🧑‍🚀🧑‍⚖️👰‍♀️👰‍♂️🤵‍♀️
  🤵‍♂️🦸‍♀️🦸🦸‍♂️🦹‍♀️🦹🦹‍♂️🧑‍🎄🧙🧝🧛🧟🧞🧞‍♂️🧜🧚👩‍🍼🧑‍🍼👨‍🍼🙇💁🙅🙆🙋🧏‍♀️🧏🧏‍♂️
  🤦🤷🙎🙍💇💆🧖👯👩‍🦽🧑‍🦽👨‍🦽👩‍🦼🧑‍🦼👨‍🦼🚶👩‍🦯🧑‍🦯👨‍🦯🧎‍♀️🧎🧎‍♂️🏃🧍‍♀️🧍🧍‍♂️👩‍❤️‍👨👩‍❤️‍💋‍👨
  👨‍👩‍👦👨‍👩‍👦‍👦🪢🧶🧵🪡🥼🦺👕🩲🩳🩱🥻🩴🥿👟🥾🧣🎩🪖🧳🥽
* 🐻‍❄️🪱🪰🪲🪳🦟🦞🦭🦧🦣🦛🦘🦬🦙🦮🐕‍🦺🐈‍⬛🪶🦤🦚🦜🦢🦩🦝🦨🦡🦫
  🦦🦥🪵🪴🪨🪐
* 🫐🥭🥬🫑🫒🧄🧅🥯🧈🧇🦴🫓🧆🫔🫕🦪🥮🧁🫖🧃🧋🧉🧊🧂
* 🥎🥏🪀🥍🪃🪁🤿🛹🛼🪂🏋️🤼🤸⛹️🤾🏌️🧘🏄🏊🤽🚣🧗🏻🚵🚴🤹🩰🪘
  🪗🪕♟🧩
* 🛻🦯🦽🦼🛺🪝🛖🛕
* 🧭🪔🧯🪙🪜🧰🪛🪚🪤🧱🧲🧨🪓🪦🧿🩹🩺🩸🧬🦠🧫🧪🧹🪠🧺🧻🧼
  🪥🪒🧽🪣🧴🪑🧸🪆🪞🪟🪄🪅🧧🪧🧾🗑🧷🧮
* 🤍🤎❤️‍🔥❤️‍🩹⚧♾👁‍🗨🟠🟡🟢🟣🟥🟧🟨🟩🟦🟪🟫
* 🏴‍☠️🏳️‍⚧️🇺🇳🇻🇮

### ✨ New features

* `Bundle` has new `isExtension` extension property.
* `Locale` has new `localizedName` extension property.
* `StandardSystemKeyboardButtonView` is a new typealias that defines the standard system keyboard button view.
* `StandardSystemKeyboardButtonContent` is a new typealias that defines the standard system keyboard button content.
* `SystemKeyboard` has a new, static `standardKeyboardWidth`.
* `View` has new, generic `localeContextMenu` extensions that can be used to create custom locale context menus.

### 💡 Behavior changes

* `AutocompleteToolbar` is now generic.
* `EmojiKeyboard` is now generic.
* `SystemKeyboard` is now generic.
* `SystemKeyboardSpaceButtonContent` is now generic.

### 🗑 Deprecations

* `KeyboardActionRow` is the same thing as `KeyboardActions` and wasn't used in the library.
* `KeyboardLayout` `items` initializer has been replaced with an `itemRows` initializer.
* `KeyboardLayout` `item` has been replaced with `itemRows`.
* The old `AnyView`-based initializers have been replaced with the new, generic initializers.

### 💥 Breaking changes

Although we aimed to implement the new generic views with no breaking changes, there may be some that slipped us by.



## 5.3

### 🌐 New locales

* 🇦🇱 Albanian
* 🇮🇸 Icelandic
* 🇵🇱 Polish

### ✨ New features
 
* `CGSize` device dimension properties are now public:
    * iPadProLargeScreenPortrait
    * iPadProLargeScreenLandscape
    * iPadProSmallScreenPortrait
    * iPadProSmallScreenLandscape
    * iPadScreenPortrait
    * iPadScreenLandscape
    * iPhoneProMaxScreenPortrait
    * iPhoneProMaxScreenLandscape
    * isScreenSize(...)
* `EmojiKeyboardButton` is a new view that renders a standard emoji keyboard button.
* `EmojiCategoryTitle` is a new view that renders a standard emoji category title.
* `KeyboardFeedbackSettings` has new properties and functions:
    * isAudio/HapticFeedbackEnabled
    * disableAudio/HapticFeedback()
    * enableAudio/HapticFeedback()
    * toggleAudio/HapticFeedback()
* `KeyboardTextField` has a new `placeholder` property.
* `String` has new `vowels` and `isVowel` extension properties.

### ✨ New KeyboardKit Pro features

* `AudioFeedbackToggleButton` is a new view that can be used to toggle audio feedback on and off.
* `EnabledLabel` is a new view that can be used to show different views depending on a provided enabled state.
* `HapticFeedbackToggleButton` is a new view that can be used to toggle haptic feedback on and off.
* `KeyboardActiveLabel` is a new view that can be used to present whether or not a keyboard extension is currently being used to edit a text field.
* `KeyboardEnabledLabel` is a new view that can be used to present whether or not a keyboard extension is enabled in System Settings.
* `License` now implements `Codable` and has a public initializer, as well as new `tier` and `additionalInfo` properties.
* `LicenseCustomer` now implements `Codable` and has a public initializer, as well as a new `additionalInfo` property.
* `LicenseTier` is a new type that defines the level of service for your specific license.
* `ToggleToolbar` is a new view that can be used to toggle between two toolbars.

### 💡 Behavior changes

* Typing an alternate quotation delimiter (\`, ´, etc.) now switches back to the alphabetic keyboard.

### 🐛 Bug fixes

* The Finnish iPad input set provider has been corrected for numeric and symbolic inputs.
* `EmojiCategory.frequent` now uses the frequent provider to resolve its emojis.
* `EmojiCategoryKeyboardMenu` now shows the "frequent" category once more.
* `EmojiCategoryKeyboardMenu` has reduced circle padding to avoid clipping on smaller screens.

### 🗑 KeyboardKit Pro Deprecations

* `KeyboardKitLicense` has been renamed to `License`.
* `KeyboardKitLicense+Customer` has been converted to a typealias for `LicenseCustomer` and has been deprecated.



## 5.2

This version adds support for `Russian` and `Ukrainian` and bumps the package's Swift version to 5.5 to enable DocC support.

By adding DocC support, the documentation has been updated to allow for topics, cross-linking etc. You can download the documentation from the project website or find a zipped version in the `Docs` folder.

### 🌐 New locales

* 🇷🇺 Russian
* 🇺🇦 Ukrainian

### 🐛 Bug fixes

* This version corrects the system button highlight color in dark mode.  



## 5.1

This version adds support for `estonian`, `latvian` and `lithuanian`.

This version also adds new inspection capabilities and fixes some bugs. 

### 🌐 New locales

* 🇪🇪 Estonian
* 🇱🇻 Latvian
* 🇱🇹 Lithuanian

### ✨ New features

* `UITextDocumentProxy` has a new `hasCurrentWord` property.
* `InputCallout` has a new `calloutPadding` property.
* `KeyboardEnabledState` has a new `isKeyboardCurrentlyActive` property.
* `KeyboardEnabledStateInspector` has a new `isFullAccessEnabled` property.
* `KeyboardEnabledStateInspector` has a new `isKeyboardCurrentlyActive` function.

### 💡 Behavior changes

* `InputCallout` now calculates a minimum callout width based on button size, curve size etc.
* `InputCallout` now applies a minimum callout size instead of a fixed one, which means that the callout content can be larger.

### 🐛 Bug fixes

* `InputCallout` was rendered too wide by default, when used in `SystemKeyboard`. This has been fixed.
* `SecondaryInputCallout` applied an incorrect leading corner radius. This has been fixed.



## 5.0

KeyboardKit 5.0 streamlines the library, improves styling and previewing and makes the library easier to use.

This version also removes all UIKit-specific functionality as well as all previously deprecated functionality.

This version also adjust keyboard button sizes to be more correct on more device types, e.g. iPhone Pro Max, iPad Pro etc. 

KeyboardKit 5.0 requires Xcode 13 and Swift 5.5. 

### ✨ New features

* Library types now implement protocols like `Codable` and `Identifiable` to greater extent.
* Library views have a lot more previews than before, which make them much easier to adjust.
* Library views no longer depend on environment objects, which make them easier to create and use.

* `AudioFeedbackConfiguration` has a new action-specific feedback list.
* `AudioFeedbackConfiguration` has a new, static `enabled` configuration.
* `AutocompleteContext` has a new `isLoading` property.
* `AutocompleteToolbarItemSubtitle` is a new view that renders autocomplete subtitles.
* `Collection+RowItem` has new extensions to affect all rows.
* `EdgeInsets` has a new `init(all:)` initializer.
* `EdgeInsets` has a new `init(horizontal:,vertical:)` initializer.
* `EmojiCategory` has a new `emojisString` property.
* `EmojiKeyboardStyle` has new `systemFont` and `selectedCategoryColor` properties.
* `HapticFeedbackConfiguration` has a new action-specific feedback list.
* `HapticFeedbackConfiguration` has a new, static `enabled` configuration.
* `InputCalloutContext` has a new, static `.disabled` context.
* `KeyboardAction` has a new `inputCalloutText` property.
* `KeyboardAction` has a new `isCharacterAction` property.
* `KeyboardAppearance` has a new `inputCalloutStyle()` function.
* `KeyboardAppearance` has a new `secondaryInputCalloutStyle()` function.
* `KeyboardContext` has a new `screen` property.
* `KeyboardInputTextComponent` is now public.
* `KeyboardLayoutConfiguration` is a new type that replaces the `CGFloat` and `UIEdgeInsets` extensions.
* `KeyboardLayoutConfiguration` has a bunch of standard layout configs for different devices.  
* `NextKeyboardButton` is now SwiftUI-based and don't require any special setup.
* `Preview` services have new, static `.preview` protocol properties.
* `SecondaryInputCalloutContext` has a new, static `.disabled` context.
* `StandardHapticFeedbackPlayer` has a new `shared` player.
* `StandardKeyboardFeedbackHandler` now prefers action-specific feedback, if defined.
* `StandardSystemAudioPlayer` has a new `shared` player.
* `SystemKeyboardActionButton` is a new view that makes it easy to create action-based keyboard buttons.
* `SystemKeyboardButton` is a new view that makes it easy to create standalone keyboard buttons.
* `SystemKeyboardButtonText` is a new view that just sets up text correctly. 
* `SystemKeyboardSpaceButton` can now wrap any content.
* `View+Callout` has a new `calloutShadow` extension.

### 🎨 Styling

* `AutocompleteToolbarStyle` is a new style that can style autocomplete toolbars.
* `AutocompleteToolbarItemStyle` is a new style that can style autocomplete toolbar items.
* `AutocompleteToolbarItemBackgroundStyle` is a new style that can style the autocomplete highlight. 
* `AutocompleteToolbarSeparatorStyle` is a new style that can style autocomplete toolbar separators.
* `CalloutStyle` has a new, static `.standard` style.
* `InputCalloutStyle` has a new, static `.standard` style.
* `SecondaryInputCalloutStyle` has a new, static `.standard` style.
* `SystemKeyboardButtonBorderStyle` has a new, static `.standard` style.
* `SystemKeyboardButtonShadowStyle` has a new, static `.standard` style.
* `SystemKeyboardButtonShadowStyle` has new, default init parameter values.  

### 💡 Behavior changes

* `AutocompleteToolbar` now applies the autocomplete background instead of the item view.
* `AutocompleteToolbarItem`'s standard item builder now renders a subtitle if the suggestion has one.
* `InputCallout` and `SecondaryInputCallout` look more like the native callouts.
* `KeyboardAction+Button` now returns `KKL10n.space` for `.space` action.
* `KeyboardGestures` now resolves input contexts from the shared controller, instead of using environment objects.
* `StandardKeyboardAppearance` uses a small transparency to make standard buttons bleed through the underlying vibrancy.
* `SystemKeyboard` uses the new callout styles in the appearance.
* `SystemKeyboardActionButtonContent` now returns a `SystemKeyboardSpaceButtonContent` for `.space`. 
* `SystemKeyboardButtonContent` now uses appearance for both text and image logic.
* `SystemKeyboardButtonContent` no longer applies RTL transforms on the image, since SF symbols do this automatically.
* `SystemKeyboardButtonStyle` now applies a standard shadow style by default.
* `SystemKeyboardSpaceButtonContent` no longer auto-resolves texts, but instead show just what you provide it with.
* `SystemKeyboardSpaceButton` now takes up as much horizontal space as it can.

### 🐛 Bug fixes

* `InputCallout` and `SecondaryInputCallout` no longer get tear lines in some apps.   
* `SystemKeyboardActionButton` now handles the `.nextKeyboard` action correctly.

### 💥 Breaking changes

* All deprecated functionality has been removed.
* All UIKit-specific functionality has been removed.
* Library views that no longer depend on environment objects, may require more init parameters.
* Initializer argument changes are omitted in the list below.

* `AutocompleteProvider` `ignoredWords` is now read-only.
* `AutocompleteResponse` has been renamed to `AutocompleteCompletion`.
* `AutocompleteToolbarItemText` has been renamed to `AutocompleteToolbarItemTitle`.
* `AudioFeedback` has been renamed to `SystemAudio`.
* `BaseSecondaryCalloutActionProvider`'s init is now throwing.
* `CalloutStyle` `buttonOverlayInset` has been renamed to `buttonInset`.
* `CGFloat+Keyboard` has been replaced with `KeyboardLayoutConfiguration`.
* `Color` `clearInteractable` has been made as internal and will be removed over time.
* `EdgeInsets+Keyboard` has been replaced with `KeyboardLayoutConfiguration`.
* `EmojiKeyboard` button builder no longer takes a context.
* `EmojiKeyboardConfiguration` has been renamed to `EmojiKeyboardStyle`
* `HapticFeedback` `prepare` and `trigger` now only has a non-static version.
* `HapticFeedback.player` has been removed.
* `InputCalloutContext` `buttonFrame(for:)` has been removed.
* `InputCalloutContext` `updateInput(for:geo:)` has been renamed to `updateInput(for:,in:)`.
* `KeyboardAction+Button` styles have been moved into `StandardKeyboardAppearance`.
* `KeyboardBehavior` has a new `shouldSwitchToCapsLock` function.
* `KeyboardCasing.neutral` has been removed.
* `KeyboardEnabledStateInspector` `isKeyboardEnabled` `for` parameters has been renamed to `withBundleId`. 
* `KeyboardInputSetProvider` functions have been converted to properties.
* `KeyboardType.custom` has been renamed to `KeyboardType.custom(named:)`.
* `SecondaryInputCalloutContext` `alignment` is now a `HorizontalAlignment`.
* `SecondaryInputCalloutContext` `buttonFrame(for:)` has been removed.
* `SecondaryInputCalloutContext` `updateInputs(for:geo:alignment)` has been renamed to `updateInputs(for:in:alignment:)`.
* `SecondaryInputCalloutStyle` `selectedTextColor` has been renamed to `selectedForegroundColor`.
* `SecondaryInputCalloutStyle` `verticalPadding` has been renamed to `verticalTextPadding`.
* `Sequence` `batched(withBatchSize:)` has been renamed to `batched(into:)`. 
* `SpaceDragSensitivity.custom` has been renamed to `custom(points:)`.
* `SystemAudio` `systemId` has been renamed to `id`.
* `SystemAudio` `trigger` has been renamed to `play`.
* `SystemAudio` `play` now only has a non-static version.
* `SystemAudio.player` is now `SystemAudioPlayer.shared`.
* `SystemAudioPlayer` now takes `SystemAudio` as argument.
* `SystemKeyboardButton` has been renamed to `SystemKeyboardActionButton`.
* `SystemKeyboardButtonContent` has been renamed to `SystemKeyboardActionButtonContent`.
* `SystemKeyboardButtonRowItem` now requires an injected `context`.
* `SystemKeyboardLayoutProvider` `hasElevenElevenSevenAlphabeticInput` is now computed instead of lazy.
* `Toast` has been removed.
* `UITextDocumentProxy` `deleteBackward` with range has been renamed to `deleteBackward(range:)`
* `View+DynamicType` has been removed.
* `View+Autocomplete` has been removed.
* `View+Callout` is now internal.
* `View+DynamicType` has been removed.



## 4.9.3

### ✨ New features

* `PreviewKeyboardAppearance` has been made public.



## 4.9.2

This version renames images to avoid preview problems in apps that define the same image names.

### 🗑 Deprecations

* A bunch of images have been renamed with a `keyboard` name prefix.



## 4.9.1

This version fixes the iOS 15 autorotate bug and adds a property that can suppress the `needsInputModeSwitchKey` warning.

### ✨ New features

* `KeyboardInputViewController` has a new `viewWillSetupKeyboard` function that can be overridden to setup the keyboard at the proper time. It's just a convenience function. You can still setup the keyboard whenever you want.
* `KeyboardInputViewController` has a new, static `needsInputModeSwitchKeyOverride` that can be set to make all input controllers ignore the real value. This can be useful when you want to create a keyboard preview and don't want all the warnings.
* `KeyboardInputViewController` has a new `needsInputModeSwitchKeyOverride` that can be set to make an input controllers ignore the real value. It will default to the static property value.

### 🗑 Deprecations

* `KeyboardInputViewController` `setup(with:)` stack view variant is deprecated and will be removed in 5.0.



## 4.9.0

This version adds styles, which makes it a lot easier to style system keyboards.

It also exposes more system keyboard views and styles publicly.

Starting with this version, the library will start deprecating stuff that willbe changed in KK 5. The aim is to release several patches to prepare the library for the changes to come through deprecations instead of breaking changes.

### ✨ New features

* `KeyboardAppearance` has a new `systemKeyboardButtonStyle` function.
* `NextKeyboardButton` has an iOS 14 exclusive `Color`-based initializer that is now used by `SystemKeyboardButtonContent`
* `SystemKeyboardButtonBody` is a new view that represents the body of a system keyboard button.
* `SystemKeyboardButtonShadow` is a new view that represents the shadow of a system keyboard button.
* `SystemKeyboardButtonStyle` is a new style that can be used to define a system keyboard button style. 
* `SystemKeyboardButtonBorderStyle` is a new style that can be used to define a system keyboard button border.
* `SystemKeyboardButtonShadowStyle` is a new style that can be used to define a system keyboard button shadow.
* `TextInputProxy` now implements `UITextInputTraits` as well.
* `View+systemKeyboardButtonStyle` view extension now taes a style instead of an apperance, action and isPressed bool.

### 🐛 Bug fixes

* Thanks to [@ardavank](https://github.com/ardavank), the `EmojisCategoryKeyboardMenu` now uses fixed fonts.
* `SystemKeyboardButtonContent` now applies the appearance text color to the "next keyboard" button (on iOS 14+).

### 🗑 Deprecations

* `AutocompleteSuggestionProvider` has been renamed to `AutocompleteProvider`.
* `KeyboardAppearance` has deprecated all functions that now can be fetched from the new `systemKeyboardButtonStyle` style.
* `KeyboardInputViewController` `autocompleteSuggestionProvider` has been renamed to `autocompleteProvider`.
* `View+keyboardButtonStyle` has been replaced with `View+systemKeyboardButtonStyle`.

### 💥 Breaking changes

* More system keyboard views require an explicit appearance to be injected.
* The `AutocompleteSuggestionProvider` `autocompleteSuggestions` is now escaping.



## 4.8.0

This versions adds new colors, such as the new standard keyboard background colors, which you can use to mimic keyboard backgrounds.

There are other new colors as well, that are used to work around the iOS color scheme bug, described [here](https://github.com/KeyboardKit/KeyboardKit/issues/305) and in the docs.

This makes it possible for us to finally workaround the dark mode color bug, and let the system keyboard look as the system keyboard in both dark mode and dark appearance keyboards.  

Finally, the dark appearance colors have been renamed and their old names deprecated.

### ✨ New features

* `KeyboardLocale` is now `Codable`.
* `KeyboardColor` has new colors.
* `Color+Keyboard` has new colors.
* `.standardButtonBackgroundForColorSchemeBug` is a new color scheme bug color.
* `.standardDarkButtonBackgroundForColorSchemeBug` is a new color scheme bug color.

### 💡 Behavior changes

* The standard keyboard apperance now uses the new color scheme bug colors, which should make the keyboards look more like the standard ones in dark mode and for dark appearance keyboards.
* `CalloutStyle.standard` now uses the look of `systemStyle`, since that IS the standard. The system styles have been deprecated.
* `SystemKeyboard` uses the new standard callout styles.  


### 🐛 Bug fixes

* `InputCallout` now applies the provided style's callout text color.
* `SecondaryInputCallout` now uses the provided style's callout text color.
* `View+Button` now applies shadows in a way that doesn't affect the button content.
* `SystemKeyboard` now looks closer to the iOS system keyboards, in both dark mode and dark appearance.

### 🗑 Deprecations

* Color extensions for the button background colors are now suffixed with `Background`.
* Color extensions for the button tints colors are now suffixed with `Foreground` instead of `Tint`.
* Color extensions with the name `standardDarkAppearance*` have been renamed to `standard*ForDarkAppearance`.
* `CalloutStyle.systemStyle`, `InputCalloutStyle.systemStyle` and `SecondaryInputCalloutStyle.systemStyle` are deprecated. 

### 💥 Breaking changes

* `KeyboardColor`'s dark appearance cases have been renamed to keep things tight.
* `SecondaryInputCalloutStyle`'s text color property has been removed. Use the callout style's text color instead.  



## 4.7.2

### 🐛 Bug fixes

* Thanks to @AntoineBache, `KeyboardTextField` and `KeyboardTextView` no longer resize if their text content gets to wide. 



## 4.7.1

### ✨ New features

* `Color.darkAppearanceStrategy` is a new, temporary property that lets you inject a custom strategy that controls whether or not to apply a dark appearance color scheme to your keyboard. This lets you work around the current color scheme bug that is described in `Color+Button.swift` and override the standard strategy of always applying dark apperance colors when the keyboard context's `colorScheme` is `.dark`.

If you find a way to determine this correctly and to work around the system behavior, please share your findings.



## 4.7

This version makes KeyboardKit compile for Xcode 13.0 beta 3.

From now, all new versions of KeyboardKit will support the latest Xcode version. 

### 💥 Breaking changes

* `CGFloat+Keyboard` and `EdgeInsets+Keyboard` now uses the shared vc instead of the shared application. 



## 4.6.4

### ✨ New features

* `SystemKeyboardButton` has a new `contentConfig` init param that allows you to modify the button content before wrapping it in a style and applying gestures.

### 💡 Behavior changes

* `KeyboardAction.primary` no longer applies autocomplete by default, which solves e.g. autocomplete suggestions being applied in the Safari address bar. 



## 4.6.3

### ✨ New features

* `KeyboardTextField` and `KeyboardTextView` now accepts a text binding, so that you can access the typed text.

### 💡 Behavior changes

* `KeyboardTextField` and `KeyboardTextView` now share functionality through a new protocol.

### 🐛 Bug fixes

* Thanks to @junyng, deleting backwards now works even when `documentContextBeforeInput` is nil.

### 💥 Breaking changes

* `KeyboardTextField` and `KeyboardTextView` now requires a text binding. 



## 4.6.2

### 🐛 Bug fixes

This version adjusts the colors that are used for dark keyboard appearance and dark mode keyboards, to make keyboards look better in dark appearance when in light mode. 

The problem is discussed [here](https://github.com/KeyboardKit/KeyboardKit/issues/285).

This fix makes the button a little brighter in dark mode, but that's a lot better than having them be a little darker in dark appearance light mode.



## 4.6.1

### 🐛 Bug fixes

This version fixes a bug that caused the keyboard type to not change when typing into a `TextInputProxy` text field.   



## 4.6

This version adds features that makes it possible to add text fields and text views to the keyboard extension and automatically redirect keyboard events there instead of using the hosting app.

You can either set `KeyboardInputViewController.shared.textInputProxy` directly, or use the new `KeyboardTextField` and `KeyboardTextView` views that does this automatically.

### ✨ New features

* There is a new `Proxy` namespace to which the `UITextDocumentProxy` extensions have been moved.
* `KeyboardInputViewController` has a new `textInputProxy` that can be set to redirect the keyboard to that proxy instead of the original `textDocumentProxy`.
* `KeyboardTextField` and `KeyboardTextView` are two new views that can be used in keyboard extensions and that will automatically redirect keyboard events to them when they become first responder.
* `TextInputProxy` is a new class that can be used to redirect the keyboard events to any text input.

### 🐛 Bug fixes

* This version fixes a gesture bug that caused the space tap action to be triggered even after long pressing and dragging the cursor around.   

### 💥 Breaking changes

* `KeyboardInputViewController` `viewWillSyncWithTextDocumentProxy` was not used internally and has been removed. If you override this in your own keyboards, just override `viewWillAppear` instead. 



## 4.5.6

### 🐛 Bug fixes

* `ibayramli2001` and `amirshane` have fixed a crash when deleting backwards without any content in the proxy.   



## 4.5.5

### ✨ New features

* `KeyboardCasing` has a new `auto` case.

### 💡 Behavior changes

* `SystemKeyboardLayoutProvider` uses the new `auto` case for numeric and symbolic keyboard type switches.

### 🐛 Bug fixes

* This version fixes a bug that caused numeric and symbolid keyboards to always switch back to lowercased alphabetic keyboards.

### 🗑 Deprecations

* `BaseKeyboardLayoutProvider` has been renamed to `SystemKeyboardLayoutProvider`.
* `KeyboardCasing.neutral` is deprecated and will be removed. 



## 4.5.4

### ✨ New features

* `StandardKeyboardActionHandler` `canHandle` is now `open` instead of `public`.



## 4.5.3

### 💡 Behavior changes

* `KeyboardGestures` now use the drag gesture to trigger tap actions instead of a tap gesture. This increases responsiveness and ensures that taps aren't cancelled when you press for too long.
* `KeyboardGestures` now only applies a double tap gesture if a double tap action is provided. 
* The changes above helps reducing the number of active gestures and reduces the overall gesture complexity.

### 🐛 Bug fixes

* This version fixes compile errors in Xcode 12.4.

### 🗑 Deprecations

* `Image.settings` has been renamed to `keyboardSettings`.
* `Image.moveCursorLeft/Right` have been renamed to `keyboardLeft/Right`.



## 4.5.2

This version fixes a bug that caused the keyboard layout to not update.



## 4.5.1

This version fixes a bug that caused the secondary actions to not update.



## 4.5

This version adds new locales, external keyboard detection, dynamic type disabling and RTL locale support.

### 🌐 New locales

* 🇫🇷 French
* 🇪🇸 Spanish

### ✨ New features

* `ExternalKeyboardContext` is a new iOS 14 exclusive class that lets you observe whether or not  an external keyboard is connected to the device.
* `KeyboardAction` has a new `standardButtonFontSize` function.
* `KeyboardType` has a new, context-based `standardButtonImage` function that replaces the old property.
* `KeyboardLocale` has new `isLeftToRight` and `isRightToLeft` properties.
* `KeyboardType` has a new `standardButtonFontSize` function.
* `KeyboardType` has a new, context-based `standardButtonText` function that replaces the old property.
* `Locale` has new `characterDirection` and `lineDirection` properties.
* `Locale` has new `isLeftToRight`, `isRightToLeft`, `isBottomToTop`, `isTopToBottom` properties.
* Thanks to [@habaieba](https://github.com/habaieba), KeyboardKit now has French localization.
* There are new localizations for the keyboard type key texts. 

### 💡 Behavior changes

* `KeyboardAction` now flips the standard keyboard button image for RTL locales.
* `SystemKeyboard` will now ignore dynamic type, just like the native keyboards.

### 🐛 Bug fixes

* The German localized newline symbol for Return is now correctly rendered as an image. 

### 🗑 Deprecations

* `KeyboardAction` `standardButtonFont` has been renamed to `standardButtonUIFont`.
* `KeyboardAction` `standardButtonFontWeight` has been renamed to `standardButtonUIFontWeight`.
* `KeyboardAction` `standardButtonImage` has been converted to a context-based function.
* `KeyboardType` `standardButtonText` has been converted to a context-based function.
* `UIApplication` `standardButtonTextStyle` has been renamed to `standardButtonUITextStyle`.

### 💥 Breaking changes

* `KeyboardAction+standardButtonFont` now returns a `Font` instead of a `UIFont`.
* `KeyboardAction+standardButtonFontWeight` now returns a `Font.Weight` instead of a `UIFont.Weight`.
* `KeyboardAction` `standardButtonImage` - the property is deprecated in favor for the context-based function.
* The old properties are now called `standardButtonUIFont` and `standardButtonUIFontWeight`. 



## 4.4

This version adds new locales as well as features that make it easier to work with layouts and collections.

In this version, you can also identify the active app ID, which makes it possible to adjust the keyboard accordingly.

There are also several tweaks and behavior changes that make system keyboards behave even more native-like.

### 🌐 New locales

* 🇬🇧 English U.K. (GB)
* 🇺🇸 English U.S. (same keyboard as base English but different region)

### ✨ New features

* `CGFloat` has a new `standardKeyboardButtonCornerRadius` property.
* `DeleteBackwardRange` is a new enum can be used when deleting backwards.
* `EnglishKeyboardInputSetProvider` has new currency init params.
* `KeyboardAction.PrimaryType` has new `newLine` case, that can be used to force an arrow for primary buttons.
* `KeyboardBehavior` has a new `backspaceRange` property.
* `KeyboardColor` is a new enum that exposes the raw color resources.
* `KeyboardContext` has a new `activeAppBundleId` property that identifies the currently active app.
* `KeyboardContext` has a new `screenOrientation` property that replaces `deviceOrientation`.
* `KeyboardPreviewMode` is a new (hopefully temporary) class that has a static `enable()` function that makes SwiftUI previews work.
* `KeyboardInputViewController` has a new `activeAppBundleId` property that identifies the currently active app.
* `RepeatGestureTimer` has been made public and can be used to inspect how long a repeat gesture has been active.
* `RowItem` is a new protocol that makes it possible to gather row collection functions in one place - `Collection+RowItem`.

* `Collection+RowItem` has new extensions that make it easier to add and remove row items to all collections that contain the new `RowItem` protocol.
* `EdgeInsets+Keyboard` has new context-based extensions.
* `UIInputViewController+Orientation` renames `deviceOrientation` to `screenOrientation`.
* `UITextDocumentProxy+Delete` has a new extension for deleting backwards a certain range.

### 💡 Behavior changes

* `KeyboardAction` now implements `RowItem`.
* `iPadKeyboardLayoutProvider` has been adjusted layout buttons closer to native layouts.
* `iPhoneKeyboardLayoutProvider` has been adjusted layout buttons closer to native layouts.
* `KeyboardInput` now implements `RowItem`.
* `KeyboardLayoutItem` now implements `RowItem`.
* `StandardKeyboardBehavior` now only auto-switches keyboard type on `.tap`.
* `UITextDocumentProxy` handles new lines when checking if the cursor is at new sentence.

* Standard font sizes are adjusted to fit the native keyboards better.
* The standard backspace range is now progressive and will increase after backspace has been pressed for a while.

### 🗑 Deprecations

* `KeyboardContext` `deviceOrientation` has been renamed to `screenOrientation`.
* `UIApplication` `preferredKeyboardInterfaceOrientation` didn't work and will be removed.
* `UIDeviceOrientation` `interfaceOrientation` is no longer used and will be removed.
* `UIInputViewController` `deviceOrientation` has been renamed to `screenOrientation`.
* `UIInterfaceOrientation` - the device orientation-based init is no longer used and will be removed.

### 💥 Breaking changes

* `KeyboardBehavior` has a new `backspaceRange` property that must be implemented. 

Besides the points above, `KeyboardActionHandler` had a convenience `handle` function that didn't require a `sender`.  This caused a conflict with the `StandardKeyboardActionHandler` function with the same signature.  Subclassing `StandardKeyboardActionHandler` and calling `super.handle` thus caused a never-ending loop, since the convenience function called the sender function etc. 

The sender-based functions have thus been removed. If you have a custom action handler that overrides `handle` or `canHandle`, you must remove the `sender` parameter.



## 4.3.1

This version tweaks `KeyboardGestures`  to avoid delays.



## 4.3

This version introduces a bunch of changes to how feedback is being handled.

### ✨ New features

* `AudioFeedbackConfiguration` has default init param values.
* `DragGestureHandler` is a new protocol for handling drag gestures.
* `HapticFeedbackPlayer` is a new protocol for preparing and playing haptic feedback.
* `KeyboardAction` has a new `standardAction(for:gesture)` function.
* `KeyboardFeedbackHandler` is a new protocol for handling keyboard feedback.
* `KeyboardFeedbackSettings` is a new, observable settings object.
* `KeyboardGesture` is now `CaseIterable`.
* `KeyboardInputViewController` has a new `setup(with:)` that takes a `UIStackView`.
* `KeyboardInputViewController` has a new `keyboardFeedbackHandler` property.
* `KeyboardInputViewController` has a new `keyboardFeedbackSettings` property.
* `StandardHapticFeedbackPlayer` is a standard implementation that is used by default.
* `StandardKeyboardActionHandler` has new, cleaner initializers.
* `StandardKeyboardActionHandler` has a new `triggerFeedback` function.
* `StandardKeyboardActionHandler` has a new `spaceDragGestureHandler` that is used to handle space drag gestures.
* `StandardKeyboardFeedbackHandler` is a new, standard feedback handler.
* There are new mocks for the new classes.

### 💡 Behavior changes

* More feedback types are now `Equatable`.
* Action feedback (e.g. tap sound) is now given on `press` instead of `tap`.
* `StandardKeyboardActionHandler` uses the new feedback handler to trigger feedback.

### 🚚 Structure changes

* Audio feedback types have been moved to `Feedback`.
* Haptic feedback types have been moved to `Feedback`.

### 🗑 Deprecations

* `AudioFeedback` `systemPlayer` has been renamed to `player`.
* `KeyboardInputViewController` `keyboardStackView` has been replaced with a new `setup(with:)`.
* `StandardKeyboardActionHandler` has deprecated the two audio/haptic configuration-based initializers.
* `StandardKeyboardActionHandler` `audioConfiguration` is deprecated and converted to a computed property. 
* `StandardKeyboardActionHandler` `hapticConfiguration` is deprecated and converted to a computed property.
* `StandardKeyboardActionHandler` `spaceDragSensitivity` is deprecated.
* `StandardKeyboardActionHandler` `handleSpaceCursorDragGesture` is deprecated.
* `StandardKeyboardActionHandler` `triggerAudioFeedback` is deprecated.
* `StandardKeyboardActionHandler` `triggerHapticFeedback` is deprecated.
* `StandardKeyboardActionHandler` `triggerHapticFeedbackForLongPressOnSpaceDragGesture` is deprecated.



## 4.2

This version adds support for primary actions, such as `.done`, `.go`, `.search` etc.

### ✨ New features

* `BaseKeyboardLayoutProvider` has a new, open `keyboardReturnAction(for:)` function.
* `KeyboardAction` has a new `standardTextDocumentProxyAction`.
* `KeyboardAction` has a new `standardTextDocumentProxyInputAction`.
* `KeyboardAction.primary` is a new action type that gathers all primary action types.
* `KKL10n` has new `text(for:)` functions that let you translate keys for specific contexts and locales. 
* `String+sentenceDelimiters` and `wordDelimiters` can now be modified, if you have specific needs. 
* The iPhone and iPad layout providers now replaces `return` with `done`, `go` and `search` when applicable.

### 🐛 Bug fixes

* English (US) secondary actions now include actions for `$`. 

### 💡 Behavior changes

* New line is now considered to be a `word` delimiter instead of a `sentence` delimiter.
* Due to the new ways to localize content, some signatures must be changed to optional strings.

### 🗑 Deprecations

* `KeyboardAction` `.done`, `.go`, `.ok` and `.search`  have been deprecated and replaced with the new `primary` umbrella type.



## 4.1

[Milestone](https://github.com/KeyboardKit/KeyboardKit/milestone/30).

This version is all about locales and autocomplete, overall: 

This version adds support for `danish`, `finnish`, `norwegian` and `dutch`.

This version also adds many new features aimed at an improved autocomplete experience.

KeyboardKit Pro 4.1 also adds more locale-specific providers as well as a real autocomplete engine.

### 🌐 New locales

* 🇩🇰 Danish
* 🇳🇱 Dutch
* 🇫🇮 Finnish
* 🇳🇴 Norwegian

### ✨ New features

* `AutocompleteSpaceState` is a new enum that is used to keep track of how a 
* `AutocompleteSuggestion` has new `isAutocomplete` and `isUnknown` properties.
* `AutocompleteSuggestionProvider` has new functions for ignoring and learning words.
* `AutocompleteToolbar` has a new `itemBuilder` initializer.
* `AutocompleteToolbarItem` is a new view that replicates a native autocomplete item.
* `AutocompleteToolbarItemText` is a new view that replicates the text of a native autocomplete item.
* `KeyboardAction` has a new `isSpace` property.
* `KeyboardAction` has a new `shouldApplyAutocompleteSuggestion` property.
* `KeyboardAction` has a new `shouldReinsertAutocompleteInsertedSpace` property.
* `KeyboardAction` has a new `shouldRemoveAutocompleteInsertedSpace` property.
* `KeyboardLocale` now implementes `Identifiable`.
* `KeyboardLocale` has new `flag`, `id` and `localeIdentifier` properties.
* `KeyboardLocale` has new `sorted` collection extensions.
* `KeyboardInputViewController` has a new `autocompleteSuggestionProvider` property.
* `KeyboardInputViewController` has now implemented `performAutocomplete` and `resetAutocomplete`.
* `StandardKeyboardActionHandler` has a new `tryApplyAutocompleteSuggestion` function.
* `StandardKeyboardActionHandler` has a new `tryHandleReplacementAction` function.
* `StandardKeyboardActionHandler` has a new `tryReinsertAutocompleteRemovedSpace` function.
* `StandardKeyboardActionHandler` has a new `tryRemoveAutocompleteInsertedSpace` function.
* `SystemKeyboardSpaceButtonContent` has a new initializer that lets you inject a custom space view.
* `UITextDocumentProxy` has a new `hasAutocompleteInsertedSpace` property.
* `UITextDocumentProxy` has a new `hasAutocompleteRemovedSpace` property.
* `UITextDocumentProxy` has a new `insertAutocompleteSuggestion` function.
* `UITextDocumentProxy` has a new `isOpenAlternateQuotationBeforeInput(for:)` function.
* `UITextDocumentProxy` has a new `isOpenQuotationBeforeInput(for:)` function.
* `UITextDocumentProxy` has a new `preferredReplacement(for:locale:)` function.
* `UITextDocumentProxy` has a new `tryInsertSpaceAfterAutocomplete)` function.
* `UITextDocumentProxy` has a new `tryReinsertAutocompleteRemovedSpace` function.
* `UITextDocumentProxy` has a new `tryRemoveAutocompleteInsertedSpace` function.

### 💡 Changed behavior

* `KeyboardInputViewController` now uses combine observations to keep locale in sync.

### 🚚 Renamed

* `AutocompleteSuggestion+replacement` has been renamed to `text`.
* `AutocompleteToolbar+ButtonBuilder` has been renamed to `ItemBuilder`.
* `KeyboardLocale+key` has been renamed to `id`.
* `LocaleKey` has been renamed to `KeyboardLocale`.

### 🗑 Deprecations

* `AutocompleteSuggestion+replacement` has been deprecated due to the name change above.
* `AutocompleteToolbar+buttonBuilder` init has been deprecated and replaced with the `itemBuilder` one.
* `AutocompleteToolbar+standardReplacement` has been deprecated.
* `LocaleKey` has been deprecated due to the name change above.
* `KeyboardLocale+key` has been deprecated.
* `KeyboardInputViewController+changeKeyboardLocale` has been deprecated.
* `KeyboardInputViewController+changeKeyboardType` has been deprecated.

### 💥 Breaking changes

* `AutocompleteSuggestionProvider` has new properties and functions that must be implemented. If you have an instance that breaks, just create dummy implementations that does nothing.



## 4.0.3

### 🐛 Bug fixes

This patch fixes a bug with the numeric/symbolic auto-switch back to alphabetic, that could cause a keyboard to get stuck in alpha.



## 4.0.2

This patch fixes a few minor things.

### 🌐 New locales

* 🇮🇹 Italian
* 🇩🇪 German

### 🐛 Bug fixes

* `.done` was accidentally missing a localized text.
* English, German and Italian keyboards used an invalid double quote key text.
* Title1 font is now used for input keys with two characters, e.g. Swedish "kr" currency.
* Numeric and symbolic keyboards didn't auto-switch to alphabetic when tapping space.



## 4.0.1

This patch fixes a few minor things:

### ✨ New features

* `LocaleKey` now implements `CaseIterable`.

### 🚑 Critical fixes

* `StandardKeyboardActionHandler` had a memory leak that has been fixed.



## 4.0

[Milestone](https://github.com/danielsaidi/KeyboardKit/milestone/16?closed=1).

SwiftUI: Rising. In the shadows no more! 

It's time for `SwiftUI` to rise and become the unrelenting force we always knew it would become. 

`KeyboardKitSwiftUI` has been merged into this repository and the deployment target is raised to `iOS 13`. 

SwiftUI support is a first-class citizen from now on. `UIKit` support is still around, but will no longer be actively developed. The future is a bright, declarative one!

Although these release notes aim at covering everything that has changes in this major version, some things will most probably be missed.

### ✨ New features

Besides the new things listed below, there are a bunch of new extensions, images etc. 

* `Callouts` has new types and providers for working with callouts.
* `Image.emoji` no longer requires iOS 14, but uses `person.crop.circle` as fallback on iOS 13.
* `Input` has new types and providers for working with keyboard layouts.
* `KeyboardAction` has new actions - `go`, `nextLocale`, `ok` and `return`.
* `KeyboardAction` has new, localized standard button texts for some actions.
* `KeyboardAction` has new `isPrimaryAction` property.
* `KeyboardAction` has new `standardButtonFontWeight` property.
* `KeyboardAppearance` has a new `image(for:)`.
* `KeyboardCasing` has a new `neutral` case that can be used to show the original state of the inputs.
* `KeyboardContext` has a new  `locales` list and a new `selectNextLocale` function.
* `KeyboardGesture` has new `press` and `release` gestures.
* `KeyboardInput` is a new input type that simplifies building unicode-based keyboards.
* `KeyboardInputSet` is now based on `KeyboardInput`s instead of strings.
* `KeyboardInputViewController` has a new static `shared` instance.
* `KeyboardInputViewController` has a new `keyboardActionHandler`.
* `KeyboardInputViewController` has a new `keyboardAppearance`.
* `KeyboardInputViewController` has a new `keyboardBehavior`.
* `KeyboardInputViewController` has a new `keyboardContext`.
* `KeyboardInputViewController` has a new `keyboardInputCalloutContext`.
* `KeyboardInputViewController` has a new `keyboardInputSetProvider`.
* `KeyboardInputViewController` has a new `keyboardLayoutProvider`.
* `KeyboardInputViewController` has a new `keyboardSecondaryInputActionProvider`.
* `KeyboardInputViewController` has a new `keyboardSecondaryInputCalloutContext`.
* `KeyboardInputViewController` `setup(with:)` is now open and overridable.
* `KeyboardEnabledState` is a new observable class that keeps in sync with the keyboard enabled state.
* `KeyboardLayoutProvider` has a new `register(inputSetProvider:)` to simplify changing global input set provider.
* `Layout` has new types and providers for working with keyboard layouts.
* `Locale` is a new namespace with a few new locale-specific utils.
* `LocaleDictionary` is a simple dictionary wrapper to work with localized resources.
* `LocaleKey` is a simple enum to gather top-level locale identifiers.
* `KKL10n` is a new enum that provides localized strings from KeyboardKit.
* `SystemKeyboard` now highlights buttons when typing on iPad.
* `View` has new `keyboardInputViewController` convenience extensions.
* `View+keyboardToast` has new context-based function.
* `View+localeContextMenu` can be applied to any view to let the user change locale.
* There are new preview-specific implementations that can help you preview keyboard-based views.

### 💡 Changed behavior

* `AutocompleteContext` is now an observable object and not a protocol.
* `AutocompleteToolbar` is now generic, which makes your .
* `AutocompleteToolbar` now uses identifiable bar items, which leads to better separator handling.
* `AutocompleteToolbar` now takes suggestions at init and doesn't require an environment injected `AutocompleteContext`. 
* `AutocompleteToolbar` no longer requires an environment injected `ObservableKeyboardContext`, nor does its builder functions.
* `EmojiCategory` now uses the `Emoji` type instead of a char.
* `FrequentEmojiProvider` now uses the `Emoji` type instead of a char.
* `KeyboardAction` `standardButtonFont` has been coverted to a function.
* `KeyboardAction` `standardButtonText` has been coverted to a function.
* `KeyboardAction` `standardButtonTextStyle` has been coverted to a function.
* `KeyboardAction.emoji` now uses the `Emoji` type instead of a char.
* `KeyboardAction.emojiCategory` no longer has a  standard tap action.
* `KeyboardActionRow` `standardButtonImage` no longer takes a context.
* `KeyboardBehavior` no longer takes a context as function input.
* `KeyboardContext` is now an observable object and not a protocol.
* `KeyboardContext` no longer has any services, just inspectable properties.
* `KeyboardGestures` now handles the new press and release gestures.
* `KeyboardInputSetProvider` implementations now provides punctuation as well.
* `KeyboardInputSetProvider` no longer takes a context as function input.
* `KeyboardInputViewController` `context` is now an `ObservableKeyboardContext`.
* `KeyboardInputViewController` `context` is now called `keyboardContext`.
* `SecondaryCalloutActionProvider` no longer takes a context as function input.
* `SecondaryInputCalloutContext` no longer requires a context init parameter.
* `StandardKeyboardActionHandler` no longer depends on an input view controller.
* `StandardKeyboardActionHandler` now requires an injected keyboard context and behavior.
* `StandardKeyboardActionHandler` now requires an injected autocomplete and keyboard change action.
* `StandardKeyboardActionHandler` now handles the new press and release gestures.
* `StandardKeyboardActionHandler` `triggerAutocomplete` is replaced by an injectable function.
* `StandardKeyboardAppearance` will use `isPrimaryAction` to apply a blue color to those actions.
* `StandardKeyboardAppearance` will fallback to the action's standard font weight instead of `nil`.
* `StandardKeyboardBehavior` now requires an injected keyboard context.
* `StandardKeyboardInputSetProvider` now requires an injected keyboard context.
* `View+KeyboardGestures` now handles the new press and release gestures.

### 🚚 Removed/renamed

* All unused extensions have been removed.
* All previous deprecations have been removed.
* All internal-only used extensions have been made internal.
* `InputCalloutContext.shared` has been removed. Use the environment object instead.
* `KeyboardAction+SecondaryCalloutActions` has been replaced with new `Callouts/Providers` providers.
* `KeyboardActionRow` has been removed, since it's confusing to have two aliases for the same thing.
* `KeyboardAppearance` button properties are prefixed with `button`.
* `KeyboardAppearance` `font` and `fontWeight` have been merged into a single `font` property.
* `KeyboardAppearanceProvider` has been renamed to `KeyboardAppearance`.
* `KeyboardButtonWidth` has been renamed to `KeyboardLayoutWidth`.
* `KeyboardContext` `actionHandler` has been moved to the input vc.
* `KeyboardContext` `keyboardAppearanceProvider` has been moved to the input vc.
* `KeyboardContext` `keyboardBehavior` has been moved to the input vc.
* `KeyboardContext` `keyboardInputSetProvider` has been moved to the input vc.
* `KeyboardContext` `keyboardLayoutProvider` has been moved to the input vc.
* `KeyboardDimensions` is no longer used and has been removed.
* `KeyboardInputSet` locale extensions have been removed.
* `KeyboardInputSet` standard input set extensions have been removed.
* `KeyboardInputViewController` `addKeyboardGestures` has been converted to `KeyboardButton+Gestures`.
* `KeyboardInputViewController` `context` has been renamed to `keyboardContext`.
* `KeyboardInputViewController` `keyboardType` has been removed - use the context directly!
* `KeyboardInputViewController` `setupKeyboard` has been removed and moved to the UIKit demo.
* `KeyboardInputViewController+Gestures` has been converted to `KeyboardButton+Gestures`.
* `KeyboardLayout` `actionRows` has been renamed to `items` and are of a new `KeyboardLayoutItemRows` type.
* `KeyboardCasing` has been renamed to `KeyboardCasing`
* `KeyboardStateInspector` has been renamed to `KeyboardEnabledStateInspector`.
* `ObservableAutocompleteContext` has been renamed to `AutocompleteContext`.
* `ObservableKeyboardContext` has been renamed to `KeyboardContext`. 
* `PhotosImageService` and `StandardPhotosImageService` have been removed.
* `Settings` has been entirely removed.
* `SecondaryInputCalloutContext.shared` has been removed. Use the environment object instead.
* `StandardKeyboardContext` has been replaced by `ObservableKeyboardContext`.
* `StandardKeyboardActionHandler` has a new vc-based initializer.
* `StandardKeyboardActionHandler` no longer takes an optional sender for keyboard actions.
* `StandardKeyboardActionHandler` gesture actions has been gathered in a single `action(for:on)`.
* `StandardKeyboardAppearanceProvider` has been renamed to `StandardKeyboardAppearance`.
* `StandardKeyboardLayoutProvider` no longer has left and right space actions. Implement this in a custom provider instead.
* `SystemKeyboardDimensions` is no longer used and has been removed.
* `UIImage+pasteboard` has been moved to the demo.
* `UIImage+photos` has been moved to the demo.
* `UIImage+resized` has been removed.
* `UIImage+tinted` has been removed.
* `UIInputViewController+NextKeyboard` has been made an internal extension in `UIView+Keyboard`.
* `View+Button` "standard button" functions have been replaced by a single `keyboardButtonStyle` function.
* `View+ClearInteractable` has been removed.
* `View` `keyboardAction(...)` has been renamed to `keyboardGestures(for: ...)`.
* `UIEdgeInsets+Keyboard` `standardKeyboardButtonInsets` has been renamed to `standardKeyboardButtonInsets`.

### 💥 UIKit changes

In this version, `UIKit` is replaced by `SwiftUI` as the primary layout engine.

As such, to avoid `UIKit` parts blocking SwiftUI, types in the `UIKit` folder will be renamed to start with `UI`:

* `AutocompleteToolbarLabel` -> `UIAutocompleteToolbarLabel`
* `AutocompleteToolbarSeparator` -> `UIAutocompleteToolbarSeparator`
* `AutocompleteToolbarView` -> `UIAutocompleteToolbar` (OBS! Name change as well.)
* `HorizontalKeyboardComponent` -> `UIHorizontalKeyboardComponent`
* `KeyboardAlert` -> `UIKeyboardAlert`
* `KeyboardButton` -> `UIKeyboardButton`
* `KeyboardButtonCollectionView` -> `UIKeyboardButtonCollectionView`
* `KeyboardButtonRowCollectionView` -> `UIKeyboardButtonRowCollectionView`
* `KeyboardButtonView` -> `UIKeyboardButtonView`
* `KeyboardButtonRowComponent` -> `UIKeyboardButtonRowComponent`
* `KeyboardCollectionView` -> `UIKeyboardCollectionView`
* `KeyboardToolbarComponent` -> `UIKeyboardToolbarComponent`
* `KeyboardToolbarView` -> `UIKeyboardToolbarView`
* `KeyboardSpacerView` -> `UIKeyboardSpacerView`
* `KeyboardStackViewComponent` -> `UIKeyboardStackViewComponent`
* `PagedKeyboardComponent` -> `UIPagedKeyboardComponent`
* `RepeatingGestureRecognizer` -> `UIRepeatingGestureRecognizer`
* `Shadow` -> `UIShadow`
* `ToastAlert` -> `UIKeyboardToastAlert` (OBS! Name change as well.)
* `VerticalKeyboardComponent` -> `UIVerticalKeyboardComponent`

Their functionality remains intact, however.

There are a new extension as well, as UIKit support moves away from the core layer:

* `UIView+Keyboard` is now used to apply button gestures to a view, instead of having this functionality in the view controller. 



## 3.6.3

This release adds fake protocol implementations, to simplify creating SwiftUI previews.

The release also adds some things for the future:

* `KeyboardButtonWidth` is a new way to express the width of a keyboard button.
* `View+KeyboardButtonWidth` is a new way to apply a width to a keyboard button.

Although not used by the standard keyboards yet, I still wanted to add them before starting working on 4.0.



## 3.6.2

This release rolls back some changes to try improve dark appearance keyboards in SwiftUI. 

Seems like dark appearance can't be detected, since this also enables dark mode. Hopefully this is easier to fix in KK 4.0.



## 3.6.1

This release adds a time threshold to the end sentence action.

This release also fixes so that `CalloutCurve` and `CustomRoundedRect` handles invalid rects.



## 3.6

This release fixes so that the secondary input gesture triggers a tap if there were no secondary actions in the callout.

### New features

* `Emoji` is a new struct that in the future will let us work more with emojis in a more structured and type-safe way.
* `EmojiCategory` now lets you register a `frequentEmojiProvider`, and uses that to populate the frequent category.
* There is a new `EmojiProvider` protocol
* There is a new `FrequentEmojiProvider` protocol
* There is a new `MostRecentEmojiProvider` class
* There is a new `String+Delimiters` extension with word and sentence delimiters.
* There are new `UITextDocumentProxu+Content` extensions to get previous sentences and words.

* `AutocompleteToolbar` has a new, static  `standardReplacement` function.
* `AutocompleteToolbar` has a new, static  `standardReplacementAction` function.
* `AutocompleteToolbar` now lets you provide an optional, custom  `replacementAction` in init.
* `Color+Resources` is a new extension that provides asset-based colors that adapt to dark mode.
* `EmojiCategoryKeyboard` is a new view that lists the emojis of a selected category and a menu.
* `EmojiCategoryKeyboardMenu` is a new view that lets the user select one of multiple categories.
* `EmojiKeyboard` is a new view that renders a set of emojis in a lazy grid. The item action is customizable.

### Behavior changes

* `EmojiCategory` now implements `EmojiProvider`
* `EmojiCategory.frequent` now returns emojis from the `frequentEmojiProvider`.
* `StandardKeyboardActionHandler` now tries to register emojis with the `EmojiCategory` frequent emoji provider.

* `Color+Button` uses the new asset-based colors.
* `SystemKeyboardButtonBody` now only offsets small caps texts.
* The emoji action has a filled standard image instead of an outlined one.
* Due to a secondary callout action bug, the secondary context is now created by the vc.

### Bug fixes

* The `´` accent was accidentally used in standard numeric keyboards. It has now been replaced with `’`, which is the correct one.

### Deprecations

* `KeyboardContext.emojiCategory` has been deprecated. This should be persisted by the view instead.
* `PhotosImageService` and the standard implementation has been deprecated. Copy it to your own project if you want to keep on using it.
* `UIImage+Photos` has been deprecated. Copy it to your own project if you want to keep on using it.

* Some button-specific `Color` extensions have been deprecated.
* `View+keyboardAction(:context:)` has been deprecated. 

### Breaking changes

* `secondaryCalloutInputProvider` has been removed from `KeyboardContext`. It's now only in the secondary context.



## 3.5.2

This release fixes so that the secondary input gesture triggers a tap if there were no secondary actions in the callout.

The release also makes the entire autocomplete button tappable, instead of just the text.



## 3.5.1

This release fixes so that upper-cased chars gets secondary callout actions and that the input callout isn't dismissed if there are no secondary actions.  



## 3.5

This release makes it easier to inject custom views into the `SwiftUI`-based `SystemKeyboard` and `AutocompleteToolbar`. 

There is also a new `SystemKeyboardSpaceButton` which lets you present the current locale before fading to "space".

The release also adds a spacebar drag gesture and deprecates some `haptic` properties as well as some `system` properties in favor of the `standard` naming concept (since the system behavior *is* the standard behavior).

### New features
 
* `AutocompleteSuggestion` is a new protocol that makes the autocomplete provider concept more general.
* `HapticFeedback` has a new `longPressOnSpace` case.
* `KeyboardAppearanceProvider` is a protocol for providing button content and style.
* `KeyboardContext` has a new `keyboardAppearanceProvider` property.
* `StandardKeyboardActionHandler` has new functionality for handling the space drag gesture.
* `StandardKeyboardAppearanceProvider` is a standard appearance provider that returns standard values.

* `SystemKeyboardButtonContent` is new view that extracts content logic from `SystemKeyboardButton`.
* `SystemKeyboardButtonRowItem` can now be created with generic views. 
* `SystemKeyboardSpaceButton` is new view that wraps `SystemKeyboardSpaceButtonContent` and applied a style and gestures to it.
* `SystemKeyboardSpaceButtonContent` is new view that animates between a locale text and a space text.

### Behavior changes

* `HapticFeedback.standard` has almost no haptic feedback now, since that *is* the standard behavior. 
* `SystemKeyboard` now wraps the `buttonBuilder` generated views in a `SystemKeyboardButtonRowItem`.
* `SystemKeyboardButton` now applies a fallback text from the new appearance provider.
* The standard `SystemKeyboard` button builder generates `SystemKeyboardButtonContent` instead of `SystemKeyboardButton`.

### Deprecations

* `HapticFeedback` standard cases have been deprecated, since native keyboards have almost no haptic feedback.
* `KeyboardAction` `systemFont` is renamed to `standardButtonFont`.
* `KeyboardAction` `systemKeyboardButtonText` is renamed to `standardButtonText`.
* `KeyboardAction` `systemTextStyle` is renamed to `standardButtonTextStyle`.
* `KeyboardType` `systemKeyboardButtonText` is deprecated.
* `String` implements `AutocompleteSuggestion` to avoid breaking changes in KK 3.5+. You should provide your own custom types, though.

* `Color` `systemKeyboardButtonBackgroundColorDark` has been renamed to `standardDarkButtonBackgroundColor` 
* `Color` `systemKeyboardButtonBackgroundColorLight` has been renamed to `standardLightButtonBackgroundColor` 
* `Color` `systemKeyboardButtonForegroundColor` has been renamed to `standardButtonForegroundColor` 
* `Color` `systemKeyboardButtonShadowColor` has been renamed to `standardButtonShadowColor`
* `KeyboardAction` `systemKeyboardButtonBackgroundColor` has been renamed to `standardButtonBackgroundColor` 
* `KeyboardAction` `systemKeyboardButtonImage` has been renamed to `standardButtonImage` 
* `KeyboardAction` `systemKeyboardButtonShadowColor` has been renamed to `standardButtonShadowColor`
* `KeyboardCasing` `systemImage` has been renamed to `standardButtonImage`
* `KeyboardCasing` `systemKeyboardButtonImage` was unused and has been deprecated.
* `KeyboardType` `systemKeyboardButtonImage` has been renamed to `standardButtonImage`
* `View` `systemKeyboardButtonStyle` has been renamed to `standardButtonStyle`
* `View` `systemKeyboardButtonBackground` has been renamed to `standardButtonBackground`
* `View` `systemKeyboardButtonFont` has been renamed to `standardButtonFont`
* `View` `systemKeyboardButtonForeground` has been renamed to `standardButtonForeground`
* `View` `systemKeyboardButtonShadow` has been renamed to `standardButtonShadow`

### Breaking changes

* `AutocompleteToolbarView` and `AutocompleteToolbar` now use `AutocompleteSuggestion` instead of `String`. It makes them MUCH more powerful, so I hope this breaking change is acceptable.
* `SystemKeyboardButtonRowItem` has been made generic.
* `SystemKeyboard.ButtonBuilder` now returns an `AnyView` since you may want to use any custom view for any button.


## 3.4.2

This release adds curves and behavior changes to the callout bubbles.

### Behavior changes

* The disabled secondary % callout actions have been re-enabled.
* `CalloutStyle` now applies button frame insets when configured for a system keyboard.
* `InputCallout` has curves between the button area and the callout.
* `InputCalloutContext` has a new `isEnabled` property that is only true for phones, since it should not be displayed on iPads.
* `InputCalloutContext` no longer insets the button rect.
* `SecondaryInputCallout` has curves between the button area and the callout and the design is improved.
* `SystemInputCalloutContext` no longer insets the button rect.

### New features

* `CalloutCurve` is a new shape that can be used to smoothen the two parts of a callout bubble.



## 3.4.1

This release fixes some visual artefacts in the callout bubbles.



## 3.4

From now on, release notes will include changes in both KeyboardKit and KeyboardKitSwiftUI.

This release adds support for input callouts and secondary input callouts.

### New features

This release has new features for secondary callout actions.

* `KeyboardAction+SecondaryCalloutActions` specifies standard, locale-specific secondary callout actions for keyboard actions.
* `KeyboardContext` has a new `secondaryCalloutActionProvider` property.
* `SecondaryCalloutActionProvider` is a protocol for providing secondary callout actions for keyboard actions.
* `StandardSecondaryCalloutActionProvider` is a standard action provider that returns the standard secondary callout actions.

* `CalloutStyle` is a shared style for keyboard button callout.
* `InputCallout` is a callout that can highlight the currently pressed keyboard button.
* `InputCalloutContext` can be used to control `InputCallout` views.
* `InputCalloutStyle` can be used to style `InputCallout` views.
* `SecondaryInputCallout` is a callout that can present secondary actions for the currently pressed keyboard button.
* `SecondaryInputCalloutContext` can be used to control `SecondaryInputCallout` views.
* `SecondaryInputCalloutStyle` can be used to style `SecondaryInputCallout` views.
* `View+InputCallout` can be used to wrap any view in a `ZStack` with a topmost `InputCallout`
* `View+SecondaryInputCallout` can be used to wrap any view in a `ZStack` with a topmost `SecondaryInputCallout`


### Behavior changes

Since the new secondary input callout, which triggers on long press, I have removed the standard long press action for all actions except backspace. 

This also makes standard KeyboardKit keyboards behave more like native iOS keyboards.

* `View+KeyboardGestures` has been extended with gestures for `InputCallout` and `SecondaryInputCallout`.

### Breaking changes

This release also has breaking changes to experimental features.

* `KeyboardInputProvider` has been renamed to `KeyboardInputSetProvider`
* `KeyboardInputSetProvider`s properties are now context-based functions
* `KeyboardContext` `keyboardInputProvider` has been renamed to `keyboardInputSetProvider`
* `ObservableKeyboardContext` `keyboardInputProvider` has been renamed to `keyboardInputSetProvider`



## 3.3

This release contains a bunch of new features that makes the keyboard behave more like the native keyboards when typing, for instance auto-capitalization and auto-lowercasing.

### Keyboard behavior

This release separates action handling from behavior, which I hope makes the code cleaner and easier to test and simplifies reusing behavior outside of an action handling context. 

* `KeyboardBehavior` specifies how a keyboard should behave.
* `StandardKeyboardBehavior` specifies the standard behavior of a western keyboard.

You can create your own behaviors as well as subclass and override parts of the standard behavior.

Note that this is an experimental feature that may have to be revisited before 4.0.

### New features

* `KeyboardContext` has a new `preferredKeyboardType` property.
* `KeyboardContext` has a new `actionBehavior` property.
* `StandardKeyboardBehavior` has caps-lock double tap logic.
* `UITextDocumentProxy` has a new `isCursorAtNewSentence` property.
* `UITextDocumentProxy` has a new `isCursorAtNewWord` property.
* `UITextDocumentProxy` has a new `endSentence` function that removes any space before the cursor, then closes the sentence.
* `UITextDocumentProxy` has a new `sentenceDelimiters` property.
* `UITextDocumentProxy` has a new `wordDelimiters` property.

### Behavior changes

* The caps-lock double tap logic is moved from double-tap on shift to the new keyboard behavior.
* The sentence ending logic is moved from double-tap on space to the new keyboard behavior.
* The sentence ending logic is no longer based on double-tap, which makes it easier to use.
* `KeyboardAction` `standardDoubleTapAction` is not defined for any actions anymore.
* `KeyboardInputViewController` `changeKeyboardType` has no time interval anymore.
* `StandardKeyboardContext` initializer now has a default value for the keyboard type.

### Bug fixes

* The standard keyboard layout has been fixed to use the correct caps-lock button image.

### Deprecations

* `KeyboardAction` `endSentenceAction` has been moved to `UITextDocumentProxy+EndSentence`.
* `KeyboardAction` `standardDoubleTapAction` is not used internally anymore.
* `KeyboardContext` `changeKeyboardType` is not used internally anymore.
* `KeyboardType` `canBeReplaced` is not used internally anymore.
* `StandardKeyboardActionHandler` `handleKeyboardSwitch` is renamed to `handleKeyboardTypeChange`.
* `StandardKeyboardActionHandler` `preferredKeyboardType` has been moved to the keyboard behavior.

These deprecations will be removed in v 4.0.



## 3.2

This release contains improvements to the input set logic:

* There is a new `KeyboardInputProvider` protocol.
* `StandardKeyboardInputProvider` tries to use the current locale (fallback to English) and can be inherited.
* `StaticKeyboardInputProvider` uses three static input sets. 
* `InputSet+English` has been renamed to `InputSet+Locale` and has more sets.
* `InputSet+Locale` extension has support for basic English, German, Italian and Swedish.
* `StandardKeyboardInputProvider` is used by default in the context, but you can change this at anytime.

The release also introduces a new "keyboard layout" concept, where a keyboard layout is an input set with surrounding actions:

* There is a new `KeyboardLayout` struct.
* There is a new `KeyboardLayoutProvider` protocol.
    * `StandardKeyboardLayoutProvider` uses the current context and can be inherited.
    * `StaticKeyboardLayoutProvider` uses a static layout that is provided at init.
* `StandardKeyboardLayoutProvider` is used by default in the context, but you can change this at anytime.

There are new properties in the `KeyboardContext`.

This release also makes it easier to resolve system keyboard dimensions:

* `CGFloat+Keyboard` has utils to resolve the standard keyboard row height.
* `KeyboardStackViewComponent`s use this new standard height as default height.
* `UIEdgeInsets+Keyboard` has utils to resolve the standard keyboard row item insets.
* `KeyboardButtonRowComponent`s use these new standard insets as default insets.

The demos have been updated with these changes.

### Bug fixes:

* The context controller propertis are marked as `@unowned` to fix a memory leak. 

### Deprecations:

* `CGFloat+KeyboardDimensions` is deprecated and will be removed in 4.0.
* `KeyboardContext`'s `controller` is now deprecated and will be removed in 4.0 .Usage is strongly discouraged. Use the context instead. 

### Breaking:

* `KeyboardContext` has new properties to make the new input and layout additions possible. If you have created your own context, you will have to add these.



## 3.1.1

This version contains new features:

* `EmojiCategory` is now `Codable`.
* `EmojiCategory` has a `fallbackDisplayEmoji` that is used as system button text if no custom button image used.
* `KeyboardAction` now has a standard tap action for `.emojiCategory`.
* `KeyboardContext` now has an `emojiCategory`  property.



## 3.1

This version contains new protocols and classes:

* `KeyboardInputViewController` has new, empty `performAutocomplete` and `resetAutocomplete` functions that are called by the system at proper times.
* The new `AutocompleteSuggestions` typealias makes the autocomplete apis cleaner.
* There is a new `AutocompleteContext` protocol that can be used to manage suggestions. 
* There is a new `StandardAutocompleteContext` implementation of `AutocompleteContext`.
* There is a new `UITextDocumentProxy` property to check if the proxy cursor is at the end of the current word.

### Bug fixes:

* The "end sentence" action that is used by space double taps, uses the new proxy property to only close when the cursor is at the end of a word.



## 3.0.2

In this version:

* A memory leak was fixed by making all `StandardBookActionHandler` actions use `[weak self]`.
* The UIKit button shadow logic was improved by @jackhumbert.



## 3.0.1

This version fixes a bug, where the globe button that is used by the demo keyboards didn't do anything.

This version also fixes the system image's font weight.



## 3.0

This version removes all previously deprecated parts of the library and adds improved support for SwiftUI and iOS 13.

If you upgrade from an older version to `3.0` and have many breaking changes, upgrading to `2.9` first provides deprecation help that may make the transition easier.


### New functionality

There is a new `KeyboardContext`, which provides important contextual information.
* `StandardKeyboardContext` is the standard, non-observable implementation.
* `ObservableKeyboardContext` is an iOS 13+ required, observable implementation.
* `StandardKeyboardActionHandler` now automatically handles keyboard type switching and only delays if an action has a double-tap action.
* `StandardKeyboardActionHandler` now automatically switches to certain keyboards after certain actions, as defined by `handleKeyboardSwitch(after:on:)` and `preferredKeyboardType(after:on:)`.

There are new `KeyboardAction` types and properties:
* `.control` represents the system.
* `.systemImage` can be used with SF Symbols.
* `.systemFont` and `.systemTextStyle` provide system look information.

There is a new `System` namespace with utils to help you build native-imitating system keyboards.

There is a new `KeyboardInputSet` concept that will simplify building language-specific keyboards. For now, it contains English characters, numerics and symbols. 

The demo project contains a new `KeyboardKitSwiftUIPreviews` in which you can preview KeyboardKitSwiftUI views. 


### SwiftUI

* This repository has a new SwiftUI-based demo app, which is still in development.
* `KeyboardImageButton` supports the new `systemImage` action.


### Non-breaking changes:

* `KeyboardInputViewController` `deviceOrientation` has been converted to a general `UIInputViewController` extension.
* `setupNextKeyboardButton` has been converted to a general `UIInputViewController` extension.


### Breaking changes:

* `KeyboardInputViewController` has a new `keyboardContext` property.
* `StandardKeyboardContext` is used by default, whenever a keyboard extension is created.
* `ObservableKeyboardContext` is used by whenever a keyboard switches over to use SwiftUI.

* `KeyboardInputViewController` `keyboardActionHandler` has been moved to `KeyboardContext`.
* `KeyboardInputViewController` `canChangeKeyboardType` has been moved to `KeyboardType`.
* `KeyboardInputViewController` `changeKeyboardType` has been moved to `KeyboardContext`.
* `KeyboardInputViewController` `changeKeyboardTypeDelay` is now an argument in `changeKeyboardType`.
* `KeyboardInputViewController` `keyboardType` has been moved to the context.

* `AutocompleteToolbar` has been renamed to `AutocompleteToolbarView`.
* `EmojiCategory.frequents` has been renamed to `frequent`.
* `KeyboardActionHandler` now requires `canHandle(_:on:)` to be implemented.
* `KeyboardAction` has new action types.
* `KeyboardAction` has fewer `isXXX` properties.
* `KeyboardAction` `.capsLock` and `shiftDown` are now part of `KeyboardAction.shift`.
* `KeyboardActionRow.from` has been changed to an initializer.
* `KeyboardActionRows.from` has been changed to an initializer.
* `KeyboardImageActions` has been converted to a `KeyboardActionRow+Images` extension initializer.
* `KeyboardToolbar` has been renamed to `KeyboardToolbarView`. 
* The `shouldChangeToAlphabeticLowercase` has been replaced with the automatic switching mentioned above.
* The `isKeyboardEnabled` function now uses a `for` as external argument name.


### Removed, previously deprecated parts:

* `AutocompleteBugFixTimer`
* `AutocompleteSuggestionProvider` `provideAutocompleteSuggestions`
* `KeyboardAction` `switchKeyboard`
* `KeyboardAction` `switchToKeyboard`
* `KeyboardAction` `standardInputViewControllerAction`
* `KeyboardAction` `standardTextDocumentProxyAction`
* `KeyboardActionHandler` `handleTap/Repeat/LongPress`
* `KeyboardActionHandler` `handle` gesture on `UIView`
* `KeyboardInputViewController` `addSwitchKeyboardGesture`
* `PersistedKeyboardSetting` init with key
* `StandardKeyboardActionHandler` `init` with feedback instances
* `StandardKeyboardActionHandler` `action` for view
* `StandardKeyboardActionHandler` `animationButtonTap`
* `StandardKeyboardActionHandler` `giveHapticFeedbackForLongPress/Repeat/Tap`
* `StandardKeyboardActionHandler` `longPress/repeat/tapAction` for view
* `StandardKeyboardActionHandler` `handleLongPress/Repeat/Tap`
* `StandardKeyboardActionHandler` `triggerAudio/HapticFeedback`
* `UIColor` `clearTappable`
* `UIInputViewController` `createAutocompleteBugFixTimer`
* `UIView` `add/removeLongPress/Repeating/TapAction`
* `isKeyboardEnabled` global function



## 2.9.3

This version updates external test dependencies to their latest versions.



## 2.9.2

This version removes the subview fiddling from `KeyboardCollectionVew` to the built-in subclasses, since it can ruin the view hierarchy for collection views that don't add custom views to the cells.



## 2.9.1

This version adds an `.emoji` keyboard action, which can be used if you need to separate characters from emojis.

This version also extracts the logic of `KeyboardAction` `standardTapAction` into:

* `standardTapActionForController`
* `standardTapActionForProxy`

This makes it possible to use the standard function in other ways, should you need it.

This version also makes `actions` of `KeyboardCollectionView` mutable, causing changes to this property to refresh the view.



## 2.9

This is the last minor version before `3.0`, which will remove a bunch of deprecated members.

This version adds more features, fixes some bugs and deprecates many parts of the library.

A big change, which is not fully covered in these notes, is that `KeyboardInputViewController` and `StandardKeyboardActionHandler` now handles changing keyboard types. Even if you have to fill a "type" with meaning in your app, you now have implemented logic to help you handle this.

Thanks to @eduardoxlau, the demo also has an improved emoji keyboard. 

### New features

* `KeyboardAction` has new `standardTap/DoubleTap/LongPress/Repeat` action properties.
* `KeyboardInputViewController` has a new `deviceOrientation` property.
* `KeyboardInputViewController` has a new `keyboardType` property.
* `KeyboardInputViewController` has new `can/changeKeyboardType` functions and properties.
* `KeyboardInputViewController` has a new `setupKeyboard` function.
* `StandardKeyboardActionHandler` has more logic for handling keyboard type changes.
* The new `EmojiCategory` enum represents the native iOS emoji keyboard categories.
* The new `KeyboardStateInspector` can be implemented to get info about the keyboard.

### Changes

* The demo now switches to caps lock when shift is double-tapped.
* The standard tap animation does not scale up as much as before.
* The standard haptic feedback for tap is light impact instead of medium.

### Deprecations

* `KeyboardAction.switchKeyboard` has been renamed to `nextKeyboard`.
* `KeyboardAction.switchToKeyboard` has been renamed to `keyboardType`.
* `KeyboardAction.standardInputViewControllerAction` has been renamed to `standardTapAction`.
* `KeyboardAction.standardTextDocumentProxyAction` is no longer used by the system`.
* `addSwitchKeyboardGesture(to:)` has been renamed to `addNextKeyboardGesture(to:)`.
* The global `isKeyboardEnabled` has been replaced with a new `KeyboardStateInspector` protocol.

### Bug fixes

* Double tap handling for space no longer inserts an additional space.

### Breaking change

* `KeyboardType.alphabetic` now uses a `KeyboardCasing` property instead of a bool for if it's upper-cased or not.
* `KeyboardAction.switchToKeyboard` is now an alias for `keyboardType`. You can still use it when defining actions, but if you switch over `KeyboardAction`, you have to use `keyboardType` instead of `switchToKeyboard`.



## 2.8.1

This version fixes some division by zero bugs.



## 2.8

This version fixes a gesture-related memory leak by no longer using the gesture extensions that caused the problem. Instead, `KeyboardInputViewController` has a new set of internal gesture extensions that helps with adding gestures to a button.

This version also adds double-tap action handling to KeyboardKit. It's handled like taps, long presses and repeating actions, but it has no default logic. To handle it, create a custom action handler and override `handle(_ gesture:,on action:, sender:)`.

KeyboardKit does not put any rules on the gesture handling. If you return an action for both a single tap and a double tap, both will be triggered.


### New features

* A new `.doubleTap` keyboard gesture.

### Deprecations

* The `UIView` `addLongPressAction` extension is deprecated.
* The `UIView` `removeLongPressAction` extension is deprecated.
* The `UIView` `addRepeatingAction` extension is deprecated.
* The `UIView` `removeRepeatingAction` extension is deprecated.
* The `UIView` `addTapAction` extension is deprecated.
* The `UIView` `removeTapAction` extension is deprecated.



## 2.7.4

This version upgrades the podspec's Swift version.



## 2.7.3

This version upgrades its Nimble and Mockery dependencies.



## 2.7.1, 2.7.2

These versions adjust the keyboard settings url.



## 2.7

This version adds the very first (and so far limited) support for `SwiftUI`. Many new features are iOS 13-specific.

This version also deprecates a bunch of action handling logic and adds new functions that doesn't rely on `UIView`.


### New features

* `KeyboardInputViewController` has a new `setupNextKeyboardButton(...)` which turns any `UIButton` into a system-handled "next keyboard" button.
* `NextKeyboardUIButton` makes use of this new functionality, and sets itself up with a `globe` icon as well.
* `PhotoImageService` and `StandardPhotoImageService` can be used to save images to photos with a completion instead of a target and a selector.
* `KeyboardImageActions` makes it easy to create a bunch of `.image` actions from a set of image names.
* `KeyboardActionHandler` has a new `open handle(_ gesture:on:view:)`  which is already implemented in `StandardKeyboardActionHandler`.

* The global `isKeyboardEnabled` function can be used to check if a certain keyboard extension is enabled or not.
* The `keyboardSettings` `URL` extension is a convenience extension for finding the url to application settings.
* The `evened(for gridSize: Int)` `[KeyboardAction]` extension appends enough `.none` actions to evenly fit the grid size.
* The `saveToPhotos(completion:)` `UIImage` extension is a completion-based way of saving images to photos.

### SwiftUI

There are some new views that can be used in SwiftUI-based apps and keyboard extensions:

* `KeyboardGrid` distributes actions evenly within a grid.
* `KeyboardGridRow` is used for each row in the grid.
* `KeyboardHostingController` can be used to wrap any `View` in a keyboard extension.
* `KeyboardImageButton` view lets you show an `.image` action or `Image` in a `Button`.
* `NextKeyboardButton` sets itself up with a `globe` icon and works as a standard "next keyboard" button.
* `PersistedKeyboardSetting` is a new property wrapper for persisting settings in `UserDefaults`. 

* `Color.clearInteractable` can be used instead of `.clear` to allow gestures to be detected.
* `Image.globe` returns the icon that is used for "next keyboard".
* `KeyboardInputViewController` `setup(with:View)`  sets up a `KeyboardHostingController`.
* `View` `withClearInteractableBackground()` can be used to make an entire view interactable.

Note that `KeyboardKitSwiftUI` is a separate framework, which you have to import to get access to these features.

### UIKit

There are some new UIKit features and extensions:

* `NextKeyboardUIButton` sets itself up with a `globe` icon and works as a standard "next keyboard" button.
* `UIImage.globe` returns the icon that is used for "next keyboard".

All UIKit-specific functionality is placed in the `UIKit` folder. UIKit logic that can be used in SwiftUI is outside it.

### Changes:

* `isInputAction` now includes `.space`.
* `isSystemAction` no longer includes `.space`.

### Deprecations

* `UIColor.clearTappable` has been renamed to `UIColor.clearInteractable`.
* `KeyboardActionHandler` has deprecated the gesture-explicit handle functions.
* `KeyboardActionHandler` has deprecated the view-explicit handle function in favor of an optional `Any` sender variant.
* `StandardKeyboardActionHandler` has deprecated a bunch of `UIView`-explicit functions in favor of an optional `Any` sender variant.



## 2.6.2

This version fixes a [bug](https://github.com/danielsaidi/KeyboardKit/issues/60), where `moveCursorForward` moved the cursor incorrectly.



## 2.6.1

This version adds `enableScrolling()` and `disableScrolling()` to `AutocompleteToolbar`. This makes it possible to make the entire toolbar scroll if its content doesn't fit the screen.



## 2.6

This version adds more autocomplete functionality:

* `AutocompleteToolbar` has a new convenience initializer that makes it even easier to setup autocomplete.
* `AutocompleteToolbarLabel` is the default autocomplete item view and can be tapped to send text to the text document proxy.
* `AutocompleteToolbarLabel` behaves like the native iOS autocomplete view and displays centered text until the text must scroll.
* Autocomplete no longer requires the bugfix timer. Instead, just let the action handler request autocomplete suggestions when a tap action is triggered.

The `StandardKeyboardActionHandler` has new functionality:
* `animationButtonTap()` - can be overridden to change the default animation of tapped buttons.

Deprecations:
* The `AutocompleteBugFixTimer` and all timer-related logic has been deprecated.
* The `AutoCompleteSuggestionProvider`'s `provideAutocompleteSuggestions(for:completion:)` is deprecated and replaced with `autocompleteSuggestions(for:completion:)`.
* The `StandardKeyboardActionHandler`'s `handleXXX(on:)` are now deprecated and replaced with `handle(:on:view:)`. 



## 2.5

This version adds a bunch of features, tweaks some behaviors and deprecates some logic:

New stuff:
* There is a new `KeyboardActionGesture` that will be used to streamline the action handling api:s.
* There is a new `AudioFeedback` enum that describes various types of audio feedback.
* There is a new `AudioFeedbackConfiguration` that lets you gather all configurations in one place.
* There is a new `HapticFeedback.standardFeedback(for:)` function that replaces the old specific properties.
* There is a new `HapticFeedbackConfiguration`  that lets you gather all configurations in one place.
* There is a new `StandardKeyboardActionHandler` init that uses this new configuration.
* There is a new `StandardKeyboardActionHandler.triggerAudioFeedback(for:)` that can be used to trigger audio feedback.
* There is a new `StandardKeyboardActionHandler.triggerHapticFeedback(for:on:)` that replaces the old gesture-specific ones.
* There is a new `StandardKeyboardActionHandler.gestureAction(for:)` function that is used by the implementation. The old ones are still around.
* There is a new `KeyboardType.images` case that is used by the demo.

Changed behavior:
* There is a new `standardButtonShadow` `Shadow` property that can be used to mimic the native button shadow.

Deprecated stuff:
* The old `StandardKeyboardActionHandler.init(...)` is deprecated, use the new one.
* The old  `StandardKeyboardActionHandler.giveHapticFeedbackForLongPress(...)` is deprecated, use the new one.
* The old  `StandardKeyboardActionHandler.giveHapticFeedbackForRepeat(...)` is deprecated, use the new one.
* The old  `StandardKeyboardActionHandler.giveHapticFeedbackForTap(...)` is deprecated, use the new one.
* The old `HapticFeedback.standardTapFeedback` and `standardLongPressFeedback` have been replaced by the new function.

The old `handle` functions are still declared in the `KeyboardActionHandler` protocol, but will be removed in the next major version. 



## 2.4

This version adds Xcode 11 and iOS 13 support, including support for dark mode and high contrast color variants.



## 2.3

This version adds autocomplete support, which includes an autocomplete suggestion provider protocol, a new toolbar and new extensions.

The new `AutocompleteSuggestionProvider` protocol describes how to provide your keyboard with autocomplete suggestions. You can implement it in any way you like, e.g. to use a built-in suggestion database or by connecting to an external data source, using network requests. Note that the network option will be a lot slower and also require you to request full access from your users.

The new `AutocompleteToolbar` is a toolbar that can display any results you receive from your suggestion provider (or any list of strings for that matter). Just trigger the provider anytíme the text changes and route the result to the toolbar. The toolbar can be populated with any kind of views. Have a look at the demo app for an example.

The new `UITextDocumentProxy+CurrentWord` extension helps you get the word that is (most probably) being typed. You could use this when requesting autocomplete suggestions, if you only want to autocomplete the current word.

Besides these additions, there are a bunch of new extensions, like `UITextDocumentProxy` `deleteBackward(times:)`, which lets you delete a certain number of characters. Have a look at the `Extensions` namespace for a complete list.

There is also a new `KeyboardCasing` enum that you can use to keep track of which state your keyboard has, if any. This enum is extracted from demo app code that was provided by @arampak earlier this year. 

 **IMPORTANT** iOS has a bug that causes `textWillChange` and `textDidChange` to not be called when the user types, only when the cursor moves. This causes autocomplete problems, since the current word is not changing as the user types. Due to this, the input view controller must use an ugly hack to force the text document proxy to update. Have a look at the demo app to see how this is done.



## 2.2.1

This version solves some major bugs in the repeating gesture recognizer and makes some `public` parts of the library `open`.

The standard action handler now handles repeating actions for backspace. You can customize this in the same way as you customize tap and long press handling.

You can test the new repeating logic in the demo app.



## 2.2

This version adds more keyboard actions that don't exist in iOS, but that may serve a functional or semantical purpose in your apps:

* `command`
* `custom(name:)`
* `escape`
* `function`
* `option`
* `tab`

The new `custom` action is a fallback that you can use if the existing action set is insufficient for your specific app.

I have added a `RepeatingGestureRecognizer` and an extension that you can use to apply it as well. It has a custom initial delay as well as a custom repeat interval, that will let you tap and hold a button to repeat its action. In the next update, I will apply this to the backspace and arrow buttons.

Thanks to [@arampak](https://github.com/arampak), the demo app now handles shift state and long press better, to make the overall experience much nicer and close to the native keyboard. The keyboard buttons also registers tap events over the entire button area, not just the button view.



## 2.1

This version makes a bunch of previously internal extensions public. It also adds a lot more unit tests so that almost all parts of the library are tested.

The default tap animation has been configured to allow user interaction, which reduces the frustrating tap lag that was present in 2.0.0.

I have added a `KeyboardToolbar` class, which you can use to create toolbars. It's super simple so far, and only creates a stack view to which you can any views you like.



## 2.0.1

This version adds a public shadow extension to the main library and shuffles classes and extensions around. It also restructures the example project to make it less cluttered.

I noticed that the build number bump still (and randomly) bumps the build number incorrectly, which causes build errors. I have therefore abandoned this approach, and instead fixes the build number to 1 in all targets.



## 2.0

This version aim at streamlining the library and remove or refactor parts that make it hard to maintain. It contains several breaking changes, but I hope that the changes will make it easier for you as well, as the library moves forward.

Most notably, the view controller inheritance model has been completely removed. Instead, there is only one `KeyboardInputViewController`. It has a stack view to which you can add any views you like, like the built-in `KeyboardButtonRow` and `KeyboardCollectionView`, which means that your custom keyboards is now based on components that you can combine.

Since `KeyboardInputViewController` therefore can display multiple keyboards at once, it doesn't make any sense to have a single `keyboard` property. You can still use structs to organize your actions (in fact, I recommend it - have a look at the demo app), but you don't have to.

All action handling has been moved from the view controller to `KeyboardActionHandler` as well. `KeyboardInputViewController` use a `StandardActionHandler` by default, but you can replace this by setting `keyboardActionHandler` to any `KeyboardActionHandler`. This is required if you want to use certain actions types, like `.image`.

New `KeyboardAction`s are added and `nextKeyboard` has been renamed to `switchKeyboard`. Action equality logic has also been removed, so instead of `isNone`, you should use `== .none` from now on. All help properties like `image` and `imageName` are removed as well, since they belong in the app. These are the new action types

* capsLock
* dismissKeyboard
* moveCursorBackward
* moveCursorForward
* shift
* shiftDown
* switchToKeyboard(type)

`KeyboardInputViewController` will now resize the extension to the size of the stack view, or any other size constraints you may set. The old `setHeight(to:)` function has therefore been removed.



## 1.0

This version upgrades `KeyboardKit` to Swift 5 and has many breaking changes:

 * `KeyboardInputViewController` has been renamed to `KeyboardViewController`
 * `CollectionKeyboardInputViewController` has been renamed to `CollectionKeyboardViewController`
 * `GridKeyboardInputViewController` has been renamed to `GridKeyboardViewController`
 * `KeyboardAlerter` has been renamed to `KeyboardAlert`
 * `ToastAlerter` has been renamed to `ToastAlert`
 * `ToastAlert` now has two nested view classes `View` and `Label`
 * `ToastAlert`'s two style function has changed signature
 * `ToastAlerterAppearance` is now an internal `ToastAlert.Appearance` struct
 * Most extensions have been made internal, to avoid exposing them externally



## 0.8

`Keyboard` has been given an optional ID, which can be used to uniquely identify a keyboard. This makes it easier to manage multiple keyboards in an app.

`KeyboardInputViewController` implements the `KeyboardPresenter` protocol, which means that you can set the new optional `id` property to make a `KeyboardSetting` exclusive to that presenter. This is nice if your app has multiple keyboards. If you do not specify an id, the settings behave just like before.

A PR by [micazeve](https://github.com/micazeve) is merged. It limits the current page index that is persisted for a keyboard, to avoid bugs if the page count has changed since persisting the value.



## 0.7.1

This version updates KeyboardKit to `Swift 4.2` and makes it ready for Xcode 10.



## 0.7

The grid keyboard view controller uses a new way to calculate the available item space and item size for a certain number of rows and buttons per row. This means that we can now use top and bottom content insets to create vertical margins for grid-based keyboards.



## 0.6.2

I previously used the async image functions to quickly setup a lot of images for "emoji" keyboards. Since I didn't use a collection view for emoji keyboards then, all image views were created at the same time, which caused rendering delays. By using the async image approach, image loading was moved from the main thread and allowed individual images to appear when they were loaded instead of waiting for all images to load before any image could be displayed.

However, `KeyboardKit` now has collection view-based keyboards, which are better suited for the task above, since they only render the cells they need. This will solve the image loading issues, which means that the async image extensions will no longer be needed. I have therefore removed `UIImage+Async` and the `Threading` folder from the library, to keep it as small as possible.



## 0.6.1

No functional changes, just README updates and improvements. The version bump is required to give CocoaPod users the latest docs.



## 0.6

This is a complete rewrite of the entire library. KeyboardKit now targets iOS 11 and the code has been improved a lot. Check out the demo app to see how to setup keyboards from now on.<|MERGE_RESOLUTION|>--- conflicted
+++ resolved
@@ -10,7 +10,6 @@
 
 
 
-<<<<<<< HEAD
 ## 6.0
 
 This version makes the library build on more platforms and removes old, deprecated code.
@@ -63,7 +62,9 @@
 * `SystemKeyboardButtonStyle` has been renamed to `KeyboardButtonStyle`.
 * `SystemKeyboardButtonBorderStyle` has been renamed to `KeyboardButtonBorderStyle`.
 * `SystemKeyboardButtonShadowStyle` has been renamed to `KeyboardButtonShadowStyle`.
-=======
+
+
+
 ## 5.9.4
 
 This version adjust orientation change handling further.
@@ -71,7 +72,6 @@
 ### 💡 Behavior changes
 
 * `KeyboardInputViewController` now wraps the context sync in a `DispatchQueue.main.async` block. This seems to improve the behavior quite a bit.
->>>>>>> 3569ed76
 
 
 
