//
//  KeyboardViewController.swift
//  KeyboardKit
//
//  Created by Daniel Saidi on 2018-03-13.
//  Copyright © 2021 Daniel Saidi. All rights reserved.
//

#if os(iOS) || os(tvOS)
import Combine
import SwiftUI
import UIKit

/**
 This class extends `UIInputViewController` with KeyboardKit
 specific functionality.
 */
open class KeyboardInputViewController: UIInputViewController {
    
    
    // MARK: - View Controller Lifecycle
    
    open override func viewDidLoad() {
        super.viewDidLoad()
        Self.shared = self
        setupInitialWidth()
        setupLocaleObservation()
        viewWillSetupKeyboard()
    }
    
    open override func viewWillAppear(_ animated: Bool) {
        super.viewWillAppear(animated)
        keyboardContext.sync(with: self)
    }
    
<<<<<<< HEAD
    open override func viewWillLayoutSubviews() {
        // keyboardContext.sync(with: self)
        super.viewWillLayoutSubviews()
    }
    
=======
>>>>>>> 329b7f70
    open func viewWillSetupKeyboard() {
        // Override and implement your keyboard setup logic.
    }
    
    open override func traitCollectionDidChange(_ previousTraitCollection: UITraitCollection?) {
        keyboardContext.sync(with: self)
        super.traitCollectionDidChange(previousTraitCollection)
    }
    
    
    // MARK: - Setup

    /**
     Setup KeyboardKit with a SwiftUI `View`.
     
     This will remove all subviews, then add the view pinned
     to the edges of its view, so that the extension resizes
     to fit its content.
     
     This will also inject the input controller's observable
     objects as `@EnvironmentObject`s into the view hiearchy.
     */
    open func setup<Content: View>(with view: Content) {
        self.view.subviews.forEach { $0.removeFromSuperview() }
        let view = KeyboardRootView(view)
            .environmentObject(autocompleteContext)
            .environmentObject(actionCalloutContext)
            .environmentObject(inputCalloutContext)
            .environmentObject(keyboardContext)
            .environmentObject(keyboardFeedbackSettings)
        let host = KeyboardHostingController(rootView: view)
        host.add(to: self)
    }
    
    
    // MARK: - Combine
    
    var cancellables = Set<AnyCancellable>()
    
    
    
    // MARK: - Properties
    
    /**
     Get the bundle ID of the currently active app.
     */
    public var activeAppBundleId: String? {
        if Bundle.main.isExtension {
            return parent?.value(forKey: "_hostBundleID") as? String
		} else {
			return Bundle.main.bundleIdentifier
		}
    }
    
    /**
     This internal property always returns the original text
     document proxy, regardless of if another proxy is set.
     */
    var originalTextDocumentProxy: UITextDocumentProxy {
        super.textDocumentProxy
    }
    
    /**
     The shared input view controller. This is registered as
     the keyboard extension is started.
     */
    public static var shared = KeyboardInputViewController()

    /**
     The text document proxy to use, which can either be the
     original text input proxy or the ``textInputProxy``, if
     it is set to a custom value.
     */
    open override var textDocumentProxy: UITextDocumentProxy {
        textInputProxy ?? originalTextDocumentProxy
    }
    
    /**
     A custom text input proxy to which text input should be
     redirected instead of the `textDocumentProxy`.
     
     If you want to modify this proxy, you can override this
     property and apply another `didSet`.
     */
    public var textInputProxy: TextInputProxy? {
        didSet { keyboardContext.sync(with: self) }
    }
    
    
    // MARK: - Observables
    
    /**
     The default, observable action callout context.
     
     This is used as global state for the callouts that show
     alternate actions for a long-pressed input key.
     */
    public lazy var actionCalloutContext = ActionCalloutContext(
        actionHandler: keyboardActionHandler,
        actionProvider: calloutActionProvider)
    
    /**
     The default, observable autocomplete context.
     
     This context is used as global state for the keyboard's
     autocomplete, e.g. the current suggestions.
     */
    public lazy var autocompleteContext = AutocompleteContext()
    
    /**
     The default, observable input callout context.
     
     This is used as global state for the callouts that show
     the currently typed character.
     */
    public lazy var inputCalloutContext = InputCalloutContext(
        isEnabled: UIDevice.current.userInterfaceIdiom == .phone)
    
    /**
     The default, observable keyboard context.
     
     This is used as global state for the keyboard's overall
     state and configuration like locale, device, screen etc.
     */
    public lazy var keyboardContext = KeyboardContext(controller: self)
    
    /**
     The default, observable feedback settings.
     
     This property is used as a global configuration for the
     keyboard's feedback, e.g. audio and haptic feedback.
     */
    public lazy var keyboardFeedbackSettings = KeyboardFeedbackSettings()
    
    
    
    // MARK: - Services
    
    /**
     This provider is used to provide the keyboard extension
     with autocomplete suggestions.
     
     You can replace this instance with a custom instance. A
     disabled provider is used by default.
     */
    public lazy var autocompleteProvider: AutocompleteProvider = DisabledAutocompleteProvider()
    
    /**
     This provider is used to get a callout actions when the
     user long presses an input key.
     
     You can replace this instance with a custom instance. A
     ``StandardCalloutActionProvider`` is used by default.
     */
    public lazy var calloutActionProvider: CalloutActionProvider = StandardCalloutActionProvider(
        context: keyboardContext) {
        didSet { refreshProperties() }
    }
    
    /**
     This provider is used to get an input set, that is used
     to generate a complete keyboard layout.
     
     You can replace this instance with a custom instance. A
     ``StandardInputSetProvider`` is used by default.
     */
    public lazy var inputSetProvider: InputSetProvider = StandardInputSetProvider(
        context: keyboardContext) {
        didSet { refreshProperties() }
    }
    
    /**
     This action handler is used to handle actions that will
     be triggered when the keyboard is being.
     
     You can replace this instance with a custom instance. A
     ``StandardKeyboardActionHandler`` is used by default.
     */
    public lazy var keyboardActionHandler: KeyboardActionHandler = StandardKeyboardActionHandler(
        inputViewController: self) {
        didSet { refreshProperties() }
    }

    /**
     This appearance can be used to customize the keyboard's
     design, such as its colors, fonts etc.
     
     You can replace this instance with a custom instance. A
     ``StandardKeyboardAppearance`` is used by default.
     */
    public lazy var keyboardAppearance: KeyboardAppearance = StandardKeyboardAppearance(
        context: keyboardContext)

    /**
     This behavior determines how the keyboard should behave
     when when the keyboard is being used.
     
     You can replace this instance with a custom instance. A
     ``StandardKeyboardBehavior`` is used by default.
     */
    public lazy var keyboardBehavior: KeyboardBehavior = StandardKeyboardBehavior(
        context: keyboardContext)
    
    /**
     This feedback handler is used to setup audio and haptic
     feedback when the keyboard is being used.
     
     You can replace this instance with a custom instance. A
     ``StandardKeyboardFeedbackHandler`` is used by default.
     
     If you replace this instance with a custom instance, it
     is very important to update the ``keyboardActionHandler``
     as well, or to setup the custom instance before you use
     the action handler for the first time.
     */
    public lazy var keyboardFeedbackHandler: KeyboardFeedbackHandler = StandardKeyboardFeedbackHandler(
        settings: keyboardFeedbackSettings)
                    
    /**
     This provider is used to get a complete keyboard layout
     for the current ``keyboardContext``. This layout is the
     complete set of keys in a keyboard.
     
     You can replace this instance with a custom instance. A
     ``StandardKeyboardLayoutProvider`` is used by default.
     */
    public lazy var keyboardLayoutProvider: KeyboardLayoutProvider = StandardKeyboardLayoutProvider(
        inputSetProvider: inputSetProvider)
    
    
    
    // MARK: - Text And Selection Change
    
    open override func selectionWillChange(_ textInput: UITextInput?) {
        super.selectionWillChange(textInput)
        resetAutocomplete()
    }
    
    open override func selectionDidChange(_ textInput: UITextInput?) {
        super.selectionDidChange(textInput)
        resetAutocomplete()
    }
    
    open override func textWillChange(_ textInput: UITextInput?) {
        super.textWillChange(textInput)
        keyboardContext.textDocumentProxy = textDocumentProxy
    }
    
    open override func textDidChange(_ textInput: UITextInput?) {
        super.textDidChange(textInput)
        performAutocomplete()
        tryChangeToPreferredKeyboardTypeAfterTextDidChange()
    }
    
    
    
    // MARK: - Autocomplete
    
    /**
     The text that is provided to the ``autocompleteProvider``
     when ``performAutocomplete()`` is called.
     
     By default, the text document proxy's current word will
     be used. You can override this property to change that.
     */
    open var autocompleteText: String? {
        textDocumentProxy.currentWord
    }
    
    /**
     Perform an autocomplete operation.
     
     You can override this function to extend or replace the
     default logic. By default, it uses the `currentWord` of
     the ``textDocumentProxy`` to perform autocomplete using
     the current ``autocompleteProvider``.
     */
    open func performAutocomplete() {
        guard let text = autocompleteText else { return resetAutocomplete() }
        autocompleteProvider.autocompleteSuggestions(for: text) { [weak self] result in
            switch result {
            case .failure(let error): print(error.localizedDescription)
            case .success(let result): self?.autocompleteContext.suggestions = result
            }
        }
    }
    
    /**
     Reset the current autocomplete state.
     
     You can override this function to extend or replace the
     default logic. By default, it resets the suggestions in
     the ``autocompleteContext``.
     */
    open func resetAutocomplete() {
        autocompleteContext.suggestions = []
    }
}


// MARK: - Private Functions

private extension KeyboardInputViewController {
    
    func refreshCalloutActionContext() {
        actionCalloutContext = ActionCalloutContext(
            actionHandler: keyboardActionHandler,
            actionProvider: calloutActionProvider)
    }
    
    func refreshProperties() {
        refreshLayoutProvider()
        refreshCalloutActionContext()
    }
    
    func refreshLayoutProvider() {
        keyboardLayoutProvider.register(
            inputSetProvider: inputSetProvider)
    }
    
    
    /**
     Make sure that the controller view is setup to at least
     have a standard width that isn't non-zero, to avoid bad
     view layout in SwiftUI. Otherwise, we may run into some
     problems when the controller's view is not yet sized to
     anything appropriate. This is most likely to happen for
     situations where the controller is being created within
     the context of a host app.
     */
    func setupInitialWidth() {
        view.frame.size.width = UIScreen.main.bounds.width
    }
    
    /**
     Observe any changes to the context locale, which should
     trigger some locale-specific changes..
     */
    func setupLocaleObservation() {
        keyboardContext.$locale.sink { [weak self] in
            guard let self = self else { return }
            let locale = $0
            self.autocompleteProvider.locale = locale
        }.store(in: &cancellables)
    }
    
    func tryChangeToPreferredKeyboardTypeAfterTextDidChange() {
        let context = keyboardContext
        let shouldSwitch = keyboardBehavior.shouldSwitchToPreferredKeyboardTypeAfterTextDidChange()
        guard shouldSwitch else { return }
        keyboardContext.keyboardType = context.preferredKeyboardType
    }
}
#endif<|MERGE_RESOLUTION|>--- conflicted
+++ resolved
@@ -33,14 +33,6 @@
         keyboardContext.sync(with: self)
     }
     
-<<<<<<< HEAD
-    open override func viewWillLayoutSubviews() {
-        // keyboardContext.sync(with: self)
-        super.viewWillLayoutSubviews()
-    }
-    
-=======
->>>>>>> 329b7f70
     open func viewWillSetupKeyboard() {
         // Override and implement your keyboard setup logic.
     }
